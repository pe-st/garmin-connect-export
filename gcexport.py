--- conflicted
+++ resolved
@@ -29,18 +29,8 @@
 from platform import python_version
 from subprocess import call
 from timeit import default_timer as timer
-<<<<<<< HEAD
-from os.path import sep
-#from urllib import urlencode
 
 import argparse
-#import cookielib
-#import http.cookiejar
-
-=======
-
-import argparse
->>>>>>> 2a933097
 import csv
 import json
 import logging
@@ -48,16 +38,6 @@
 import string
 import sys
 import unicodedata
-<<<<<<< HEAD
-#import urllib2
-import zipfile
-
-# first check if running on python3
-python3 = True
-try: # for python3
-    from urllib.request import urlopen, Request, HTTPError
-except ImportError: # or python2
-=======
 import zipfile
 
 python3 = True
@@ -65,7 +45,6 @@
     from urllib.request import urlopen, Request
 except ImportError: # or python2
     from urllib import urlencode
->>>>>>> 2a933097
     from urllib2 import urlopen, Request, HTTPError
     python3 = False
 
@@ -75,43 +54,22 @@
     import urllib.parse
     import urllib.request
     import urllib
-<<<<<<< HEAD
-    #from urllib.request import HTTPCookieProcessor, ProxyHandler
-    #from urllib.request import HTTPRedirectHandler, HTTPSHandler
-=======
->>>>>>> 2a933097
     COOKIE_JAR = http.cookiejar.CookieJar()
     OPENER = urllib.request.build_opener(urllib.request.HTTPCookieProcessor(COOKIE_JAR), urllib.request.HTTPSHandler(debuglevel=0))
 else:
     import cookielib
     import urllib2
-<<<<<<< HEAD
-    from urllib import urlencode
     COOKIE_JAR = cookielib.CookieJar()
     OPENER = urllib2.build_opener(urllib2.HTTPCookieProcessor(COOKIE_JAR), urllib2.HTTPSHandler(debuglevel=0))
 
 SCRIPT_VERSION = '2.3.3'
-
-#COOKIE_JAR = cookielib.CookieJar()
-#OPENER = urllib2.build_opener(urllib2.HTTPCookieProcessor(COOKIE_JAR), urllib2.HTTPSHandler(debuglevel=0))
-=======
-    COOKIE_JAR = cookielib.CookieJar()
-    OPENER = urllib2.build_opener(urllib2.HTTPCookieProcessor(COOKIE_JAR), urllib2.HTTPSHandler(debuglevel=0))
-
-SCRIPT_VERSION = '2.3.3'
->>>>>>> 2a933097
 
 # this is almost the datetime format Garmin used in the activity-search-service
 # JSON 'display' fields (Garmin didn't zero-pad the date and the hour, but %d and %H do)
 ALMOST_RFC_1123 = "%a, %d %b %Y %H:%M"
 
 # used by sanitize_filename()
-if python3:
-    VALID_FILENAME_CHARS = "-_.() %s" % (string.ascii_letters)
-else:
-    VALID_FILENAME_CHARS = "-_.() %s%s" % (string.ascii_letters, string.digits)
-print('valid_chars: ' , VALID_FILENAME_CHARS)
-#sys.exit(0)
+VALID_FILENAME_CHARS = "-_.() %s%s" % (string.ascii_letters, string.digits)
 
 # map the numeric parentTypeId to its name for the CSV output
 PARENT_TYPE_ID = {
@@ -234,37 +192,15 @@
     Remove or replace characters that are unsafe for filename
     """
     # inspired by https://stackoverflow.com/a/698714/3686
-<<<<<<< HEAD
-    cleaned_filename = unicodedata.normalize('NFKD', name).encode('ASCII', 'ignore') if name else ''
-    
-    #if python3:
-    #    if (isinstance(cleaned_filename,int)):
-    #        cleaned_filename = str(cleaned_filename)
-    
-    print('cleaned_filename: ' , cleaned_filename)
-    print('VALID_FILENAME_CHARS: ' , VALID_FILENAME_CHARS)
-    #print('c: ' , c)
-=======
     cleaned_filename = unicodedata.normalize('NFKD', name) if name else ''
->>>>>>> 2a933097
     stripped_filename = ''.join(c for c in cleaned_filename if c in VALID_FILENAME_CHARS).replace(' ', '_')
     return stripped_filename[:max_length] if max_length > 0 else stripped_filename
 
 
 def write_to_file(filename, content, mode, file_time=None):
     """Helper function that persists content to file."""
-    #print('write to file: ', filename, ' content: ', content)
-    if python3 and (filename.endswith('.json') or filename.endswith('.gpx') or filename.endswith('.tcx')):
-        #write_file = open(filename, mode)
-        write_file = open(filename, mode, encoding="utf-8")
-        if not isinstance(content,str):
-            content=content.decode("utf-8")
-        content=content.replace('\u0113','e') #for umlaut e in fEnix
-        write_file.write(content)
-    else:
-        write_file = open(filename, mode)
-        write_file.write(content)
-    #write_file.write(content)
+    write_file = open(filename, mode)
+    write_file.write(content)
     write_file.close()
     if file_time:
         utime(filename, (file_time, file_time))
@@ -275,73 +211,9 @@
     """Helper function that makes the HTTP requests."""
     if python3:
         request = urllib.request.Request(url)
-<<<<<<< HEAD
-        # Tell Garmin we're some supported browser.
-        request.add_header(
-            "User-Agent",
-            "Mozilla/5.0 (X11; Linux x86_64) AppleWebKit/537.36 (KHTML, \
-            like Gecko) Chrome/54.0.2816.0 Safari/537.36",
-        )
-        if headers:
-            for header_key, header_value in headers.items():
-                request.add_header(header_key, header_value)
-        if post:
-            post = urllib.parse.urlencode(post)
-            post = post.encode("utf-8")  # Convert dictionary to POST parameter string.
-        # print("request.headers: " + str(request.headers) + " COOKIE_JAR: " + str(COOKIE_JAR))
-        # print("post: " + str(post) + "request: " + str(request))
-        response = OPENER.open(request, data=post)
-
-        if response.getcode() == 204:
-            # For activities without GPS coordinates, there is no GPX download (204 = no content).
-            # Write an empty file to prevent redownloading it.
-            logging.info("Writing empty file since there was no GPX activity data...")
-            return ""
-        elif response.getcode() != 200:
-            raise Exception("Bad return code (" + str(response.getcode()) + ") for: " + url)
-        # print(response.getcode())
-
-        return response.read()
     else:
         request = urllib2.Request(url)
-        # Tell Garmin we're some supported browser.
-        request.add_header('User-Agent', 'Mozilla/5.0 (X11; Linux x86_64) AppleWebKit/537.36 (KHTML, \
-            like Gecko) Chrome/54.0.2816.0 Safari/537.36')
-        if headers:
-            for header_key, header_value in headers.iteritems():
-                request.add_header(header_key, header_value)
-        if post:
-            post = urlencode(post)  # Convert dictionary to POST parameter string.
-
-        start_time = timer()
-        try:
-            response = OPENER.open(request, data=post)
-        except urllib2.URLError as ex:
-            if hasattr(ex, 'reason'):
-                logging.error('Failed to reach url %s, error: %s', url, ex)
-                raise
-            else:
-                raise
-        logging.debug('Got %s in %s s from %s', response.getcode(), timer() - start_time, url)
-
-        # N.B. urllib2 will follow any 302 redirects.
-        # print(response.getcode())
-        if response.getcode() == 204:
-            # 204 = no content, e.g. for activities without GPS coordinates there is no GPX download.
-            # Write an empty file to prevent redownloading it.
-            logging.info('Got 204 for %s, returning empty response', url)
-            return ''
-        elif response.getcode() != 200:
-            raise Exception('Bad return code (' + str(response.getcode()) + ') for: ' + url)
-
-        return response.read()
-  
-    
-=======
-    else:
-        request = urllib2.Request(url)
-
->>>>>>> 2a933097
+
     # Tell Garmin we're some supported browser.
     request.add_header('User-Agent', 'Mozilla/5.0 (X11; Linux x86_64) AppleWebKit/537.36 (KHTML, \
         like Gecko) Chrome/54.0.2816.0 Safari/537.36')
@@ -349,26 +221,14 @@
         if python3:
             for header_key, header_value in headers.items():
                 request.add_header(header_key, header_value)
-<<<<<<< HEAD
-        else:      
-            for header_key, header_value in headers.iteritems():
-                request.add_header(header_key, header_value)
-    if post:
-#        post = urlencode(post)  # Convert dictionary to POST parameter string.
-=======
         else:
             for header_key, header_value in headers.iteritems():
                 request.add_header(header_key, header_value)
     if post:
->>>>>>> 2a933097
         if python3:
             post = urllib.parse.urlencode(post)  # Convert dictionary to POST parameter string.
         else:
             post = urlencode(post)  # Convert dictionary to POST parameter string.
-<<<<<<< HEAD
-        
-=======
->>>>>>> 2a933097
 
     start_time = timer()
     try:
@@ -395,46 +255,26 @@
 
 
 # idea stolen from https://stackoverflow.com/a/31852401/3686
-def load_properties(multiline, separator='=', comment_char='#', keys=None):
-    """
-    Read a multiline string of properties (key/value pair separated by *separator*) into a dict
+def load_properties(multiline, sep='=', comment_char='#', keys=None):
+    """
+    Read a multiline string of properties (key/value pair separated by *sep*) into a dict
 
     :param multiline:    input string of properties
-    :param separator:    separator between key and value
+    :param sep:          separator between key and value
     :param comment_char: lines starting with this char are considered comments, not key/value pairs
     :param keys:         list to append the keys to
     :return:
     """
-    ##if python3:
-      ##  multiline=multiline.decode("utf-8")
-
     props = {}
     for line in multiline.splitlines():
         stripped_line = line.strip()
-        if python3:
-            stripped_line = line.strip()
-            if stripped_line:
-                if (isinstance(stripped_line,bytes)):
-                    stripped_line = stripped_line.decode('utf8')
-                if (isinstance(comment_char,bytes)):
-                    comment_char=comment_char.decode('utf8')             
-                if not stripped_line.startswith(comment_char):
-                    #https://python-forum.io/Thread-Diff-between-Py-2-7-and-3--14749
-                    key_value = stripped_line.split(separator)
-                    key = key_value[0].strip()
-                    value = separator.join(key_value[1:]).strip().strip('"')
-                    props[key] = value
-                    if keys != None:
-                        keys.append(key)
-        else:
-            stripped_line = line.strip()
-            if stripped_line and not stripped_line.startswith(comment_char):
-                key_value = stripped_line.split(separator)
-                key = key_value[0].strip()
-                value = separator.join(key_value[1:]).strip().strip('"')
-                props[key] = value
-                if keys != None:
-                    keys.append(key)
+        if stripped_line and not stripped_line.startswith(comment_char):
+            key_value = stripped_line.split(sep)
+            key = key_value[0].strip()
+            value = sep.join(key_value[1:]).strip().strip('"')
+            props[key] = value
+            if keys != None:
+                keys.append(key)
     return props
 
 
@@ -625,11 +465,6 @@
         logging.debug("Login params: %s", urllib.parse.urlencode(DATA))
     else:
         logging.debug("Login params: %s", urlencode(DATA))
-<<<<<<< HEAD
-
-#    logging.debug("Login params: %s", urlencode(DATA))
-=======
->>>>>>> 2a933097
 
     # Initially, we need to get a valid session cookie, so we pull the login page.
     print('Connecting to Garmin Connect...', end='')
@@ -654,11 +489,7 @@
     }
 
     print('Requesting Login ticket...', end='')
-    if python3:
-        login_response = http_req(URL_GC_LOGIN + "#", post_data, headers).decode()
-    else:
-        login_response = http_req(URL_GC_LOGIN + '#', post_data, headers)
-    
+    login_response = http_req(URL_GC_LOGIN + '#', post_data, headers)
     for cookie in COOKIE_JAR:
         logging.debug("Cookie %s : %s", cookie.name, cookie.value)
     # write_to_file('login-response.html', login_response, 'w')
@@ -803,7 +634,7 @@
             device_id = device_meta['deviceId'] if present('deviceId', device_meta) else None
             if 'deviceId' not in device_meta or device_id and device_id != '0':
                 device_json = http_caller(URL_GC_DEVICE + str(device_app_inst_id))
-                file_writer(args.directory + sep + 'device_' + str(device_app_inst_id) + '.json',
+                file_writer(args.directory + '/device_' + str(device_app_inst_id) + '.json',
                             device_json, 'w',
                             start_time_seconds)
                 if not device_json:
@@ -827,14 +658,14 @@
         gear = json.loads(gear_json)
         if gear:
             del args # keep 'args' argument in case you need to uncomment write_to_file
-            # write_to_file(args.directory + sep + 'activity_' + activity_id + '-gear.json',
+            # write_to_file(args.directory + '/activity_' + activity_id + '-gear.json',
             #               gear_json, 'w')
             gear_display_name = gear[0]['displayName'] if present('displayName', gear[0]) else None
             gear_model = gear[0]['customMakeModel'] if present('customMakeModel', gear[0]) else None
             logging.debug("Gear for %s = %s/%s", activity_id, gear_display_name, gear_model)
             return gear_display_name if gear_display_name else gear_model
         return None
-    except HTTPError:
+    except urllib2.HTTPError:
         pass  # don't abort just for missing gear...
         # logging.info("Unable to get gear for %d", activity_id)
         # logging.exception(e)
@@ -844,10 +675,6 @@
     """
     Write the data of the activity to a file, depending on the chosen data format
     """
-    #if python3:
-    #    if (isinstance(start_time_locale,bytes)):
-    #        start_time_locale = start_time_locale.decode('utf8')
-    
     # Time dependent subdirectory for activity files, e.g. '{YYYY}
     if not args.subdir is None:
         directory = resolve_path(args.directory, args.subdir, start_time_locale)
@@ -860,27 +687,27 @@
 
     # timestamp as prefix for filename
     if args.fileprefix and args.fileprefix > 0:
-        prefix = "{}-".format(start_time_locale.replace("-", "").replace(":", "").replace(" ", "-"))
+        prefix = "{}-".format(start_time_locale.replace("-", "").replace(":", b"").replace(" ", "-"))
     else:
         prefix = ""
 
     fit_filename = None
     if args.format == 'gpx':
-        data_filename = directory + sep + prefix + 'activity_' + activity_id + append_desc + '.gpx'
+        data_filename = directory + '/' + prefix + 'activity_' + activity_id + append_desc + '.gpx'
         download_url = URL_GC_GPX_ACTIVITY + activity_id + '?full=true'
         file_mode = 'w'
     elif args.format == 'tcx':
-        data_filename = directory + sep + prefix + 'activity_' + activity_id + append_desc + '.tcx'
+        data_filename = directory + '/' + prefix + 'activity_' + activity_id + append_desc + '.tcx'
         download_url = URL_GC_TCX_ACTIVITY + activity_id + '?full=true'
         file_mode = 'w'
     elif args.format == 'original':
-        data_filename = directory + sep + prefix + 'activity_' + activity_id + append_desc + '.zip'
+        data_filename = directory + '/' + prefix + 'activity_' + activity_id + append_desc + '.zip'
         # TODO not all 'original' files are in FIT format, some are GPX or TCX...
-        fit_filename = directory + sep + prefix + 'activity_' + activity_id + append_desc + '.fit'
+        fit_filename = directory + '/' + prefix + 'activity_' + activity_id + append_desc + '.fit'
         download_url = URL_GC_ORIGINAL_ACTIVITY + activity_id
         file_mode = 'wb'
     elif args.format == 'json':
-        data_filename = directory + sep + prefix + 'activity_' + activity_id + append_desc + '.json'
+        data_filename = directory + '/' + prefix + 'activity_' + activity_id + append_desc + '.json'
         file_mode = 'w'
     else:
         raise Exception('Unrecognized format.')
@@ -903,7 +730,7 @@
 
         try:
             data = http_req(download_url)
-        except HTTPError as ex:
+        except urllib2.HTTPError as ex:
             # Handle expected (though unfortunate) error codes; die on unexpected ones.
             if ex.code == 500 and args.format == 'tcx':
                 # Garmin will give an internal server error (HTTP 500) when downloading TCX files
@@ -972,13 +799,11 @@
     for handler in logger.handlers:
         if isinstance(handler, logging.FileHandler):
             # this is the logfile handler
-            ###level = logging.DEBUG if verbosity > 0 else logging.INFO
             level = logging.DEBUG if verbosity and verbosity > 0 else logging.INFO
             handler.setLevel(level)
             logging.info('New logfile level: %s', logging.getLevelName(level))
         elif isinstance(handler, logging.StreamHandler):
             # this is the console handler
-            ###level = logging.DEBUG if verbosity > 1 else (logging.INFO if verbosity > 0 else logging.WARN)
             level = logging.DEBUG if verbosity and verbosity > 1 else (logging.INFO if verbosity and verbosity > 0 else logging.WARN)
             handler.setLevel(level)
             logging.debug('New console log level: %s', logging.getLevelName(level))
@@ -1009,9 +834,6 @@
     logging.info("Starting %s version %s, using Python version %s", argv[0], SCRIPT_VERSION, python_version())
     args = parse_arguments(argv)
     logging_verbosity(args.verbosity)
-    
-    print('verbosity: ' , args.verbosity)
-    logging_verbosity(0)
 
     print('Welcome to Garmin Connect Exporter!')
 
@@ -1094,25 +916,14 @@
         print('Querying list of activities ' + str(total_downloaded + 1) \
               + '..' + str(total_downloaded + num_to_download) \
               + '...', end='')
-<<<<<<< HEAD
-        
-=======
-
->>>>>>> 2a933097
+
         if python3:
             logging.info('Activity list URL %s', URL_GC_LIST + urllib.parse.urlencode(search_params))
             result = http_req(URL_GC_LIST + urllib.parse.urlencode(search_params))
         else:
             logging.info('Activity list URL %s', URL_GC_LIST + urlencode(search_params))
             result = http_req(URL_GC_LIST + urlencode(search_params))
-<<<<<<< HEAD
-        
-
-        
-        
-=======
-
->>>>>>> 2a933097
+
         print(' Done.')
 
         # Persist JSON activities list
@@ -1132,12 +943,12 @@
                 pass
                 # Display which entry we're skipping.
                 print('Skipping Garmin Connect activity ', end='')
-                print('(' + str(current_index) + sep + str(total_to_download) + ') ', end='')
+                print('(' + str(current_index) + '/' + str(total_to_download) + ') ', end='')
                 print('[' + str(actvty['activityId']) + '] \n', end='')
             else:
                 # Display which entry we're working on.
                 print('Garmin Connect activity ', end='')
-                print('(' + str(current_index) + sep + str(total_to_download) + ') ', end='')
+                print('(' + str(current_index) + '/' + str(total_to_download) + ') ', end='')
                 print('[' + str(actvty['activityId']) + '] ', end='')
                 print(actvty['activityName'])
 
@@ -1199,7 +1010,7 @@
                                       start_time_seconds)
                         samples = json.loads(activity_measurements)
                         extract['samples'] = samples
-                    except HTTPError:
+                    except urllib2.HTTPError:
                         pass # don't abort just for missing samples...
                         # logging.info("Unable to get samples for %d", actvty['activityId'])
                         # logging.exception(e)
