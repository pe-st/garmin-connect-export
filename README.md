# garmin-connect-export script

:exclamation: | This script [now requires Python 3.x](https://github.com/pe-st/garmin-connect-export/issues/64)
---|---

:exclamation: | There is a [report of a deactivated user account that might by caused by using this script](https://github.com/pe-st/garmin-connect-export/issues/60). The exact reasons are not known, and my account has never been deactivated. But be aware that I can give no guarantee that Garmin tolerates requests made from this script. I believe though that this script is fair use (it doesn't do anything other than automating stuff that you do in the browser). But be careful if you plan to run the script as periodical task (with `cron` etc)
---|---

Download a copy of your Garmin Connect data, including stats and GPX tracks.

Note that Garmin introduced a while ago (around May 2018, for GDPR compatibility) a possibility to [download all of your Garmin Connect data](https://www.garmin.com/en-US/account/datamanagement/exportdata/) in one zip file. Depending on your needs this might be enough, but the script here offers additional features like getting GPX tracks instead of the original upload format or limiting the export to just a couple of activities.

## Forks and Branches

Before going into the details of this script itself, some meta information.

There exist many [forks](https://help.github.com/articles/fork-a-repo/) of this script repository:

- [pe-st](https://github.com/pe-st/garmin-connect-export)
  This is my (**pe-st**) repository, the one you're looking at (or the source of the copy you're looking at).
  It was [detached from **kjkjava**'s repo](https://github.com/pe-st/garmin-connect-export/issues/53)
  (see below) in February 2021, after more than 5 years of inactivity of the upstream repo.
- [kjkjava](https://github.com/kjkjava/garmin-connect-export)
  The original repo (mother repo) of my (**pe-st**) repo. It seems not maintained anymore (last commit in 2015, see also: [pr#42](https://github.com/kjkjava/garmin-connect-export/pull/42) and [issues#46](https://github.com/kjkjava/garmin-connect-export/issues/46))
- [moderation](https://github.com/moderation/garmin-connect-export)
  After some inactivity of the **@kjkjava** repo, **@moderation** made some corrections in his own fork to have a working script again. His fork is primarily designed for his use which is cycling, while mine (**pe-st**) is running.
  In March 2018 I integrated **@moderation**'s work into my own repo, so logically **@moderation** is now the
  father repo of my repo. In April 2018 **@moderation** migrated his script to Python 3. Unfortunately
  **@moderation**'s script [didn't work for me for a couple of months](https://github.com/moderation/garmin-connect-export/issues/11),
  probably because of different Garmin Connect REST endpoints (URLs).

For the [branches](https://git-scm.com/book/en/v2/Git-Branching-Basic-Branching-and-Merging) in **pe-st**'s repo see [BRANCH.md](BRANCH.md)

## Description

This script will backup your personal Garmin Connect data. All downloaded data will go into a directory called `YYYY-MM-DD_garmin_connect_export/` in the current working directory. Activity records and details will go into a CSV file called `activities.csv`. GPX files (or whatever format you specify) containing track data, activity title, and activity descriptions are saved as well, using the Activity ID.

If there is no GPS track data (e.g., due to an indoor treadmill workout), a data file is still saved. If the GPX format is used, activity title and description data are saved. If the original format is used, Garmin may not provide a file at all and an empty file will be created. For activities where a GPX file was uploaded, Garmin may not have a TCX file available for download, so an empty file will be created. Since GPX is the only format Garmin should have for every activity, it is the default and preferred download format.

If you have many activities, you may find that this script crashes with an "Operation timed out" message. Just run the script again and it will pick up where it left off.

## Installation

- If you're comfortable using Git, just clone the repo from github
- Otherwise get the latest `zip` (or `tar.gz`) from the [releases page](https://github.com/pe-st/garmin-connect-export/releases)
  and unpack it where it suits you.

## Usage

You will need a little experience running things from the command line to use this script. That said, here are the usage details from the `--help` flag:

```
usage: gcexport.py [-h] [--version] [-v] [--username USERNAME]
                   [--password PASSWORD] [-c COUNT] [-e EXTERNAL] [-a ARGS]
                   [-f {gpx,tcx,original,json}] [-d DIRECTORY] [-s SUBDIR]
<<<<<<< HEAD
                   [-u] [-ot] [--desc [DESC]] [-t TEMPLATE] [-fp]
                   [-sa START_ACTIVITY_NO] [-ex FILE] [-x]
=======
                   [-lp LOGPATH] [-u] [-ot] [--desc [DESC]] [-t TEMPLATE]
                   [-fp] [-sa START_ACTIVITY_NO] [-ex FILE]
>>>>>>> 733a04cb

Garmin Connect Exporter

options:
  -h, --help            show this help message and exit
  --version             print version and exit
  -v, --verbosity       increase output and log verbosity, save more intermediate files
  --username USERNAME   your Garmin Connect username or email address (otherwise, you will be prompted)
  --password PASSWORD   your Garmin Connect password (otherwise, you will be prompted)
  -c COUNT, --count COUNT
                        number of recent activities to download, or 'all' (default: 1)
  -e EXTERNAL, --external EXTERNAL
                        path to external program to pass CSV file too
  -a ARGS, --args ARGS  additional arguments to pass to external program
  -f {gpx,tcx,original,json}, --format {gpx,tcx,original,json}
                        export format; can be 'gpx', 'tcx', 'original' or 'json' (default: 'gpx')
  -d DIRECTORY, --directory DIRECTORY
                        the directory to export to (default: './YYYY-MM-DD_garmin_connect_export')
  -s SUBDIR, --subdir SUBDIR
                        the subdirectory for activity files (tcx, gpx etc.), supported placeholders are {YYYY} and {MM}
                        (default: export directory)
  -lp LOGPATH, --logpath LOGPATH
                        the directory to store logfiles (default: same as for --directory)
  -u, --unzip           if downloading ZIP files (format: 'original'), unzip the file and remove the ZIP file
  -ot, --originaltime   will set downloaded (and possibly unzipped) file time to the activity start time
  --desc [DESC]         append the activity's description to the file name of the download; limit size if number is given
  -t TEMPLATE, --template TEMPLATE
                        template file with desired columns for CSV output
  -fp, --fileprefix     set the local time as activity file name prefix
  -sa START_ACTIVITY_NO, --start_activity_no START_ACTIVITY_NO
                        give index for first activity to import, i.e. skipping the newest activities
  -ex FILE, --exclude FILE
                        JSON file with Array of activity IDs to exclude from download.
                        Format example: {"ids": ["6176888711"]}
  -x, --exitondup       stop further downloads after the first duplicate file occurs
```

### Examples

- `python gcexport.py --count all`  
  will download all of your data to a dated directory.

- `python gcexport.py -c all -f gpx -ot --desc 20`  
  will export all of your data in GPX format, set the timestamp of the GPX files to the start time of the activity and append the 20 first characters of the activity's description to the file name.

- `python gcexport.py -c all -e /Applications/LibreOffice.app/Contents/MacOS/soffice -a calc`  
  will download all of your data and then use LibreOffice to open the CSV file with the list of your activities (the path to LibreOffice is platform-specific; the example is for macOS).

- `python gcexport.py -d ~/MyActivities -c 3 -f original -u --username bobbyjoe --password bestpasswordever1`  
  will download your three most recent activities in the FIT file format (or whatever they were uploaded as) into the `~/MyActivities` directory (unless they already exist). Using the `--password` flags is not recommended because your password will be stored in your command line history. Instead, omit it to be prompted (and note that nothing will be displayed when you type your password). Equally you might not want to have the username stored in your command line history; in this case avoid also to give the `--username` option, and you'll be prompted for it. Note also that depending on the age of your garmin account your username is the email address (I myself still can login both with username and email address, but I've had a report that for some users the email address is mandatory to login).

Alternatively, you may run it with `./gcexport.py` if you set the file as executable (i.e., `chmod u+x gcexport.py`).

### Notes on the Usage

- The `-c COUNT` option might appear to count wrongly when exporting multi-sport activities;
  they count as one activity, but the incrementing counter displayed on the console counts
  also the individual parts of a multi-sport activity


### Python

Of course, you must have Python installed to run this, any recent 3.x version should work.
Most Mac and Linux users should already have Python.
Note that if you run into the [TLSV1 ALERT problem](https://github.com/pe-st/garmin-connect-export/issues/16)
or the [HTTP 403 Authentication Error](https://github.com/pe-st/garmin-connect-export/issues/59),
your Python installation might not be recent enough).
In this case you can install a more recent Python on your Mac using [Homebrew](https://docs.brew.sh/Homebrew-and-Python)
and/or [pyenv](https://github.com/pyenv/pyenv).

Also, as stated above, you should have some basic command line experience.


## Data

This tool is not guaranteed to get all of your data, or even download it correctly. I have only tested it with my account and it works fine, but different account settings or different data types could potentially cause problems. Also, because this is not an official feature of Garmin Connect, Garmin may very well make changes that break this utility (and they certainly have since I created this project).

If you want to see all of the raw data that Garmin hands to this script, just choose the JSON export format (`-f json`); in this case only metadata is exported, no track data.

The format of the CSV export file can be customized with template files (in Properties format, see the `--template` option); three examples are included:

- `csv_header_default.properties` (the default) gives you my preferred selection of columns, mainly targeted at running and hiking
- `csv_header_all.properties` gives you all available columns, handy as starting point for your own selection
- `csv_header_moderation.properties` gives you the same output as **@moderation**'s fork, mainly targeted at cycling
- `csv_header_kjkjava.properties` gives you an output similar as **@kjkjava**'s original script, mainly targeted at running

You can easily create a template file for your needs, just copy one of the examples and change the appearing columns, their order and/or their title.

Some important columns explained:

- `raw` (e.g. `durationRaw`) columns usually give you unformatted data as provided by the Garmin API, other columns (e.g. `duration`) often format the data more readable
- speed columns (e.g. `averageSpeedRaw` and `averageSpeedPace`): when there is `Pace` in the column name the value given is a speed (km/) or pace (minutes per kilometer) depending on the activity type (e.g. pace for running, hiking and walking activities, speed for other activities)
- The elevation is either uncorrected or corrected, with a flag telling which. The current API doesn't provide both sets of elevations

## Garmin Connect API

This script is for personal use only. It simulates a standard user session (i.e., in the browser), logging in using cookies and an authorization ticket. This makes the script pretty brittle. If you're looking for a more reliable option, particularly if you wish to use this for some production service, Garmin does offer a paid API service.

More information about the API endpoints used in the script is available in [CONTRIBUTING.md](CONTRIBUTING.md)

## History

The original project was written in PHP (formerly in the `old` directory, now deleted), based on "Garmin Connect export to Dailymile" code at <http://www.ciscomonkey.net/gc-to-dm-export/> (link has been down for a while). It no longer works due to the way Garmin handles logins. It could be updated, but I (**kjkjava**) decided to rewrite everything in Python for the latest version.

After 2015, when the original repo stopped being maintained, several forks from **kjkjava** started appearing (see
Forks and Branches section above).

In 2021 this fork was [detached from the original repo](https://github.com/pe-st/garmin-connect-export/issues/53);
in what concerns Github, the repo isn't a fork anymore, but a new "original".
For the history of this fork see the [CHANGELOG](CHANGELOG.md)


## Contributions

Contributions are welcome, see [CONTRIBUTING.md](CONTRIBUTING.md)

Contributors as of 2021-12 (Hope I didn't forget anyone,
see also [Contributors](https://github.com/pe-st/garmin-connect-export/graphs/contributors)):

- Kyle Krafka @kjkjava
- Jochem Wichers Hoeth @jowiho
- Andreas Loeffler @lefty01
- @sclub
- Yohann Coppel @yohcop
- Tobias Ljunggren @tobiaslj
- @cdstrachan
- Michael Payne @moderation
- Chris McCarty @cmccarty
- Julien Rebetez @julienr
- Peter Steiner @pe-st
- @lindback
- @TheKiteRunning
- Jens Diemer @jedie
- Christian Moelders @chmoelders
- Christian Schulzendorff @chs8691
- Josef K @jkall
- Thomas Th @telemaxx
- Bart Skowron @bxsx
- @reto
- Cristian @cristian5th
- @hannesweisbach

## License

[MIT](https://github.com/pe-st/garmin-connect-export/blob/master/LICENSE) &copy; 2015 Kyle Krafka and contributors

## Thank You

Thanks for using this script and I hope you find it as useful as I do! :smile:<|MERGE_RESOLUTION|>--- conflicted
+++ resolved
@@ -53,13 +53,8 @@
 usage: gcexport.py [-h] [--version] [-v] [--username USERNAME]
                    [--password PASSWORD] [-c COUNT] [-e EXTERNAL] [-a ARGS]
                    [-f {gpx,tcx,original,json}] [-d DIRECTORY] [-s SUBDIR]
-<<<<<<< HEAD
-                   [-u] [-ot] [--desc [DESC]] [-t TEMPLATE] [-fp]
-                   [-sa START_ACTIVITY_NO] [-ex FILE] [-x]
-=======
                    [-lp LOGPATH] [-u] [-ot] [--desc [DESC]] [-t TEMPLATE]
-                   [-fp] [-sa START_ACTIVITY_NO] [-ex FILE]
->>>>>>> 733a04cb
+                   [-fp] [-sa START_ACTIVITY_NO] [-ex FILE] [-x]
 
 Garmin Connect Exporter
 
