--- conflicted
+++ resolved
@@ -12,6 +12,7 @@
 				See README.md for more information.
 """
 
+from math import floor
 from urllib import urlencode
 from datetime import datetime, timedelta, tzinfo
 from getpass import getpass
@@ -29,15 +30,6 @@
 
 import argparse
 import zipfile
-
-# The version of the script in this branch tries to recreate the CSV output of
-# the original version by kjkjava using the activity-search-service-1.0
-# endpoint (which stopped working somewhere around February 2018). The goal
-# is to minimise the differences to spot remaining issues. To achieve this
-# some shortcomings of the old endpoint are reproduced, e.g. that the
-# endTimestamp is calculated based on the duration and not the elapsed
-# duration (and truncated, not rounded)
-from math import floor
 
 script_version = '1.0.0'
 current_date = datetime.now().strftime('%Y-%m-%d')
@@ -324,22 +316,6 @@
 # Max. elevation (m),\
 # Activity parent,\
 
-# some dictionaries for the CSV output
-parent_type_id = {
-	1: 'running',
-	2: 'cycling',
-	3: 'hiking',
-	4: 'other',
-	9: 'walking',
-	17: 'any activity type',
-	26: 'swimming',
-	29: 'fitness equipment',
-	71: 'motorcycling',
-	83: 'transition',
-	144: 'diving',
-	149: 'yoga' }
-
-
 if args.count == 'all':
 	# If the user wants to download all activities, first download one,
 	# then the result of that request will tell us how many are available
@@ -399,13 +375,8 @@
 		print 'Garmin Connect activity: [' + str(a['activityId']) + ']',
 		print a['activityName']
 		startTimeWithOffset = offsetDateTime(a['startTimeLocal'], a['startTimeGMT'])
-		# the endTimeLocal provided by the old activity-search-service-1.0 endpoint
-		# ignored breaks in the activity (duration instead of elapsed duration) and
-		# didn't round the seconds, but truncate them
-		duration = a['duration']
-		durationSeconds = int(floor(duration))
-		# duration = a['elapsedDuration']/1000 if a['elapsedDuration'] else a['duration']
-		# durationSeconds = int(round(duration))
+		duration = a['elapsedDuration']/1000 if a['elapsedDuration'] else a['duration']
+		durationSeconds = int(round(duration))
 		endTimeWithOffset = startTimeWithOffset + timedelta(seconds=durationSeconds) if duration else None
 		print '\t' + startTimeWithOffset.isoformat() + ',',
 		if 'duration' in a:
@@ -505,14 +476,14 @@
 		# csv_record += '"' + startTimeWithOffset.isoformat().replace('"', '""') + '",'
 		csv_record += empty_record if absentOrNull('duration', a) else hhmmssFromSeconds(a['duration']).replace('"', '""') + ','
 		csv_record += empty_record if absentOrNull('movingDuration', a) else hhmmssFromSeconds(a['movingDuration']).replace('"', '""') + ','
-		csv_record += empty_record if absentOrNull('distance', a) else '"' + "{0:.3f}".format(a['distance']/1000).replace('"', '""') + '",'
+		csv_record += empty_record if absentOrNull('distance', a) else '"' + "{0:.5f}".format(a['distance']/1000).replace('"', '""') + '",'
 		csv_record += empty_record if absentOrNull('averageSpeed', a) else '"' + str(a['averageSpeed']*3.6).replace('"', '""') + '",'
 		csv_record += empty_record if absentOrNull('distance', a) or absentOrNull('movingDuration', a) else '"' + str(a['distance']/a['movingDuration']*3.6).replace('"', '""') + '",'
 		csv_record += empty_record if absentOrNull('maxSpeed', a) else '"' + str(a['maxSpeed']*3.6).replace('"', '""') + '",'
-		csv_record += empty_record if a['elevationCorrected'] or absentOrNull('elevationLoss', a) else '"' + str(a['elevationLoss']) + '",'
-		csv_record += empty_record if a['elevationCorrected'] or absentOrNull('elevationGain', a) else '"' + str(a['elevationGain']) + '",'
-		csv_record += empty_record if a['elevationCorrected'] or absentOrNull('minElevation', a) else '"' + str(round(a['minElevation']/100, 1)) + '",'
-		csv_record += empty_record if a['elevationCorrected'] or absentOrNull('maxElevation', a) else '"' + str(round(a['maxElevation']/100, 1)) + '",'
+		csv_record += empty_record if a['elevationCorrected'] or absentOrNull('elevationLoss', a) else '"' + str(round(a['elevationLoss'], 2)) + '",'
+		csv_record += empty_record if a['elevationCorrected'] or absentOrNull('elevationGain', a) else '"' + str(round(a['elevationGain'], 2)) + '",'
+		csv_record += empty_record if a['elevationCorrected'] or absentOrNull('minElevation', a) else '"' + str(round(a['minElevation']/100, 2)) + '",'
+		csv_record += empty_record if a['elevationCorrected'] or absentOrNull('maxElevation', a) else '"' + str(round(a['maxElevation']/100, 2)) + '",'
 		csv_record += empty_record # no minimum heart rate in JSON
 		csv_record += empty_record if absentOrNull('maxHR', a) else '"' + str(a['maxHR']).replace('"', '""') + '",'
 		csv_record += empty_record if absentOrNull('averageHR', a) else '"' + str(a['averageHR']).replace('"', '""') + '",'
@@ -528,56 +499,19 @@
 		# csv_record += empty_record if not endTimeWithOffset else '"' + endTimeWithOffset.isoformat().replace('"', '""') + '",'
 		csv_record += empty_record if absentOrNull('beginTimestamp', a) else '"' + str(a['beginTimestamp']).replace('"', '""') + '",'
 		csv_record += empty_record if absentOrNull('beginTimestamp', a) else '"' + str(a['beginTimestamp']+durationSeconds*1000).replace('"', '""') + '",'
-<<<<<<< HEAD
-		csv_record += empty_record if absentOrNull('productDisplayName', device) else '"' + device['productDisplayName'].replace('"', '""') + '",'
+		csv_record += empty_record if absentOrNull('productDisplayName', device) else '"' + device['productDisplayName'].replace('"', '""') + ' ' + device['versionString'] + '",'
 		csv_record += empty_record if absentOrNull('activityType', a) else '"' + a['activityType']['typeKey'].replace('"', '""') + '",'
 		csv_record += empty_record if absentOrNull('eventType', a) else '"' + a['eventType']['typeKey'].replace('"', '""') + '",'
 		csv_record += '"' + startTimeWithOffset.isoformat()[-6:].replace('"', '""') + '",'
-		csv_record += empty_record if absentOrNull('startLatitude', a) else '"' + str(a['startLatitude']).replace('"', '""') + '",'
-		csv_record += empty_record if absentOrNull('startLongitude', a) else '"' + str(a['startLongitude']).replace('"', '""') + '",'
-		csv_record += empty_record if absentOrNull('endLatitude', a) else '"' + str(a['endLatitude']).replace('"', '""') + '",'
-		csv_record += empty_record if absentOrNull('endLongitude', a) else '"' + str(a['endLongitude']).replace('"', '""') + '",'
-		csv_record += empty_record if not a['elevationCorrected'] or absentOrNull('elevationGain', a) else '"' + str(a['elevationGain']) + '",'
-		csv_record += empty_record if not a['elevationCorrected'] or absentOrNull('elevationLoss', a) else '"' + str(a['elevationLoss']) + '",'
-		csv_record += empty_record if not a['elevationCorrected'] or absentOrNull('maxElevation', a) else '"' + str(round(a['maxElevation']/100, 1)) + '",'
-		csv_record += empty_record if not a['elevationCorrected'] or absentOrNull('minElevation', a) else '"' + str(round(a['minElevation']/100, 1)) + '",'
-		csv_record += empty_record # no Sample Count in JSON
-=======
-		csv_record += empty_record if absentOrNull('productDisplayName', device) else '"' + device['productDisplayName'].replace('"', '""') + ' ' + device['versionString'] + '",'
-		csv_record += empty_record if absentOrNull('activityType', a) else '"' + parent_type_id[a['activityType']['parentTypeId']].replace('"', '""') + '",'
-		csv_record += empty_record if absentOrNull('activityType', a) else '"' + a['activityType']['typeKey'].replace('"', '""') + '",'
-		csv_record += empty_record if absentOrNull('eventType', a) else '"' + a['eventType']['typeKey'].replace('"', '""') + '",'
-		csv_record += '"' + startTimeWithOffset.isoformat()[-6:].replace('"', '""') + '",'
-		csv_record += empty_record # no max Elevation with unit
-		csv_record += empty_record if absentOrNull('maxElevation', a) else '"' + str(round(a['maxElevation']/100, 2)) + '",'
 		csv_record += empty_record if absentOrNull('startLatitude', a) else '"' + trunc6(a['startLatitude']) + '",'
 		csv_record += empty_record if absentOrNull('startLongitude', a) else '"' + trunc6(a['startLongitude']) + '",'
 		csv_record += empty_record if absentOrNull('endLatitude', a) else '"' + trunc6(a['endLatitude']) + '",'
 		csv_record += empty_record if absentOrNull('endLongitude', a) else '"' + trunc6(a['endLongitude']) + '",'
-		csv_record += empty_record # no average moving speed with unit
-		csv_record += empty_record if absentOrNull('summaryDTO', details) or absentOrNull('averageMovingSpeed', details['summaryDTO']) else '"' + str(details['summaryDTO']['averageMovingSpeed']*3.6).replace('"', '""') + '",'
-		csv_record += empty_record if absentOrNull('maxHR', a) else '"' + str(a['maxHR']).replace('"', '""') + '",'
-		csv_record += empty_record if absentOrNull('averageHR', a) else '"' + str(a['averageHR']).replace('"', '""') + '",'
-		csv_record += empty_record # no max speed with unit
-		csv_record += empty_record if absentOrNull('maxSpeed', a) else '"' + str(a['maxSpeed']*3.6).replace('"', '""') + '",'
-		csv_record += empty_record if absentOrNull('calories', a) else '"' + "{0:.0f}".format(a['calories']).replace('"', '""') + '",'
-		csv_record += empty_record # no raw calories
-		csv_record += empty_record if absentOrNull('duration', a) else hhmmssFromSeconds(a['duration']).replace('"', '""') + ','
-		csv_record += empty_record if absentOrNull('duration', a) else str(a['duration']).replace('"', '""') + ','
-		csv_record += empty_record if absentOrNull('movingDuration', a) else hhmmssFromSeconds(a['movingDuration']).replace('"', '""') + ','
-		csv_record += empty_record if absentOrNull('movingDuration', a) else str(a['movingDuration']).replace('"', '""') + ','
-		csv_record += empty_record # no average speed with unit
-		csv_record += empty_record if absentOrNull('averageSpeed', a) else '"' + str(a['averageSpeed']*3.6).replace('"', '""') + '",'
-		csv_record += empty_record # no distance with unit
-		csv_record += empty_record if absentOrNull('distance', a) else '"' + "{0:.5f}".format(a['distance']/1000).replace('"', '""') + '",'
-		csv_record += empty_record # no duplicate for max bpm
-		csv_record += empty_record # no min Elevation with unit
-		csv_record += empty_record if absentOrNull('minElevation', a) else '"' + str(round(a['minElevation']/100, 2)) + '",'
-		csv_record += empty_record # no Elevation Gain with unit
-		csv_record += empty_record if absentOrNull('elevationGain', a) else '"' + str(round(a['elevationGain'], 2)) + '",'
-		csv_record += empty_record # no Elevation Loss with unit
-		csv_record += empty_record if absentOrNull('elevationLoss', a) else '"' + str(round(a['elevationLoss'], 2)) + '",'
->>>>>>> ca5ed7d3
+		csv_record += empty_record if not a['elevationCorrected'] or absentOrNull('elevationGain', a) else '"' + str(round(a['elevationGain'], 2)) + '",'
+		csv_record += empty_record if not a['elevationCorrected'] or absentOrNull('elevationLoss', a) else '"' + str(round(a['elevationLoss'], 2)) + '",'
+		csv_record += empty_record if not a['elevationCorrected'] or absentOrNull('maxElevation', a) else '"' + str(round(a['maxElevation']/100, 2)) + '",'
+		csv_record += empty_record if not a['elevationCorrected'] or absentOrNull('minElevation', a) else '"' + str(round(a['minElevation']/100, 2)) + '",'
+		csv_record += empty_record # no Sample Count in JSON
 		csv_record += '\n'
 
 #		csv_record += empty_record if absentOrNull('gainElevation', a) else '"' + a['gainElevation']['value'].replace('"', '""') + '",'
