--- conflicted
+++ resolved
@@ -197,9 +197,9 @@
 	3: 'hiking',
 	4: 'other',
 	9: 'walking',
-	17: 'any activity type',
+	17: 'any',
 	26: 'swimming',
-	29: 'fitness equipment',
+	29: 'fitness_equipment',
 	71: 'motorcycling',
 	83: 'transition',
 	144: 'diving',
@@ -548,44 +548,14 @@
 		csv_record += empty_record if absentOrNull('description', a) else '"' + a['description'].replace('"', '""') + '",'
 		csv_record += '"' + startTimeWithOffset.strftime(ALMOST_RFC_1123) + '",'
 		# csv_record += '"' + startTimeWithOffset.isoformat() + '",'
-<<<<<<< HEAD
 		csv_record += empty_record if absentOrNull('beginTimestamp', a) else '"' + str(a['beginTimestamp']) + '",'
-=======
-		csv_record += empty_record if not duration else hhmmssFromSeconds(round(duration)) + ','
-		csv_record += empty_record if absentOrNull('movingDuration', details['summaryDTO']) else hhmmssFromSeconds(details['summaryDTO']['movingDuration']) + ','
-		csv_record += empty_record if absentOrNull('distance', a) else '"' + "{0:.5f}".format(a['distance']/1000) + '",'
-		csv_record += empty_record if absentOrNull('averageSpeed', a) else '"' + trunc6(paceOrSpeedRaw(typeId, parentTypeId, a['averageSpeed'])) + '",'
-		csv_record += empty_record if absentOrNull('averageMovingSpeed', details['summaryDTO']) else '"' + trunc6(paceOrSpeedRaw(typeId, parentTypeId, details['summaryDTO']['averageMovingSpeed'])) + '",'
-		csv_record += empty_record if absentOrNull('maxSpeed', details['summaryDTO']) else '"' + trunc6(paceOrSpeedRaw(typeId, parentTypeId, details['summaryDTO']['maxSpeed'])) + '",'
-		csv_record += empty_record if a['elevationCorrected'] or absentOrNull('elevationLoss', details['summaryDTO']) else '"' + str(round(details['summaryDTO']['elevationLoss'], 2)) + '",'
-		csv_record += empty_record if a['elevationCorrected'] or absentOrNull('elevationGain', details['summaryDTO']) else '"' + str(round(details['summaryDTO']['elevationGain'], 2)) + '",'
-		csv_record += empty_record if a['elevationCorrected'] or absentOrNull('minElevation', details['summaryDTO']) else '"' + str(round(details['summaryDTO']['minElevation'], 2)) + '",'
-		csv_record += empty_record if a['elevationCorrected'] or absentOrNull('maxElevation', details['summaryDTO']) else '"' + str(round(details['summaryDTO']['maxElevation'], 2)) + '",'
-		csv_record += empty_record # no minimum heart rate in JSON
-		csv_record += empty_record if absentOrNull('maxHR', a) else '"' + "{0:.0f}".format(a['maxHR']) + '",'
-		csv_record += empty_record if absentOrNull('averageHR', a) else '"' + "{0:.0f}".format(a['averageHR']) + '",'
-		csv_record += empty_record if absentOrNull('calories', details['summaryDTO']) else '"' + "{0:.0f}".format(details['summaryDTO']['calories']) + '",'
-		csv_record += empty_record if absentOrNull('averageBikingCadenceInRevPerMinute', a) else '"' + str(a['averageBikingCadenceInRevPerMinute']) + '",'
-		csv_record += empty_record if absentOrNull('maxBikingCadenceInRevPerMinute', a) else '"' + str(a['maxBikingCadenceInRevPerMinute']) + '",'
-		csv_record += empty_record if absentOrNull('strokes', a) else '"' + str(a['strokes']) + '",'
-		csv_record += empty_record if absentOrNull('averageTemperature', details['summaryDTO']) else '"' + str(details['summaryDTO']['averageTemperature']) + '",'
-		csv_record += empty_record if absentOrNull('minTemperature', details['summaryDTO']) else '"' + str(details['summaryDTO']['minTemperature']) + '",'
-		csv_record += empty_record if absentOrNull('maxTemperature', details['summaryDTO']) else '"' + str(details['summaryDTO']['maxTemperature']) + '",'
-		csv_record += '"https://connect.garmin.com/modern/activity/' + str(a['activityId']) + '",'
->>>>>>> 7d00e4b8
 		csv_record += empty_record if not endTimeWithOffset else '"' + endTimeWithOffset.strftime(ALMOST_RFC_1123) + '",'
 		# csv_record += empty_record if not endTimeWithOffset else '"' + endTimeWithOffset.isoformat() + '",'
 		csv_record += empty_record if absentOrNull('beginTimestamp', a) else '"' + str(a['beginTimestamp']+durationSeconds*1000) + '",'
-<<<<<<< HEAD
 		csv_record += '"Unknown 0.0.0.0",' if absentOrNull('productDisplayName', device) else '"' + device['productDisplayName'] + ' ' + device['versionString'] + '",'
-		csv_record += empty_record if absentOrNull('activityType', a) else '"' + parent_type_id[parentTypeId] + '",'
-		csv_record += empty_record if absentOrNull('activityType', a) else '"' + a['activityType']['typeKey'] + '",'
-		csv_record += empty_record if absentOrNull('eventType', a) else '"' + a['eventType']['typeKey'] + '",'
-=======
-		csv_record += empty_record if absentOrNull('productDisplayName', device) else '"' + device['productDisplayName'].replace('"', '""') + ' ' + device['versionString'] + '",'
+		csv_record += empty_record if absentOrNull('activityType', a) else '"' + valueIfFoundElseKey(activityTypeName, 'activity_type_' + parent_type_id[parentTypeId]) + '",'
 		csv_record += empty_record if absentOrNull('activityType', a) else '"' + valueIfFoundElseKey(activityTypeName, 'activity_type_' + a['activityType']['typeKey']) + '",'
 		csv_record += empty_record if absentOrNull('eventType', a) else '"' + valueIfFoundElseKey(eventTypeName, a['eventType']['typeKey']) + '",'
->>>>>>> 7d00e4b8
 		csv_record += '"' + startTimeWithOffset.isoformat()[-6:] + '",'
 		csv_record += empty_record # no max Elevation with unit
 		csv_record += empty_record if absentOrNull('maxElevation', details['summaryDTO']) else '"' + str(round(details['summaryDTO']['maxElevation'], 2)) + '",'
