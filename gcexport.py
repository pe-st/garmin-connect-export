--- conflicted
+++ resolved
@@ -485,11 +485,7 @@
     csv_filter.set_column('averageTemperature', str(details['summaryDTO']['averageTemperature']) if present('averageTemperature', details['summaryDTO']) else None)
     csv_filter.set_column('minTemperature', str(details['summaryDTO']['minTemperature']) if present('minTemperature', details['summaryDTO']) else None)
     csv_filter.set_column('maxTemperature', str(details['summaryDTO']['maxTemperature']) if present('maxTemperature', details['summaryDTO']) else None)
-<<<<<<< HEAD
     csv_filter.set_column('device', extract['device'].replace('"', '""') if extract['device'] else 'Unknown 0.0.0.0')
-=======
-    csv_filter.set_column('device', extract['device'].replace('"', '""') if extract['device'] else None)
->>>>>>> 35c91677
     csv_filter.set_column('activityTypeKey', actvty['activityType']['typeKey'].title() if present('typeKey', actvty['activityType']) else None)
     csv_filter.set_column('activityType', value_if_found_else_key(activity_type_name, 'activity_type_' + actvty['activityType']['typeKey']) if present('activityType', actvty) else None)
     csv_filter.set_column('activityParent', value_if_found_else_key(activity_type_name, 'activity_type_' + parent_type_key) if parent_type_key else None)
@@ -789,13 +785,8 @@
                             device_dict[device_app_inst_id] = None
                 extract['device'] = device_dict[device_app_inst_id]
 
-<<<<<<< HEAD
-            # try to get the JSON with all the samples (not all activities have it...)
-            # TODO implement retries here, I have observed temporary failures
-=======
             # try to get the JSON with all the samples (not all activities have it...),
             # but only if it's really needed for the CSV output
->>>>>>> 35c91677
             extract['samples'] = None
             if csv_filter.is_column_active('sampleCount'):
                 try:
