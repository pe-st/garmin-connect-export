--- conflicted
+++ resolved
@@ -557,9 +557,9 @@
 		csv_record += empty_record if a['elevationCorrected'] or absentOrNull('summaryDTO', details) or absentOrNull('minElevation', details['summaryDTO']) else '"' + str(round(details['summaryDTO']['minElevation'], 2)) + '",'
 		csv_record += empty_record if a['elevationCorrected'] or absentOrNull('summaryDTO', details) or absentOrNull('maxElevation', details['summaryDTO']) else '"' + str(round(details['summaryDTO']['maxElevation'], 2)) + '",'
 		csv_record += empty_record # no minimum heart rate in JSON
-		csv_record += empty_record if absentOrNull('maxHR', a) else '"' + str(a['maxHR']) + '",'
-		csv_record += empty_record if absentOrNull('averageHR', a) else '"' + str(a['averageHR']) + '",'
-		csv_record += empty_record if absentOrNull('calories', a) else '"' + str(a['calories']) + '",'
+		csv_record += empty_record if absentOrNull('maxHR', a) else '"' + "{0:.0f}".format(a['maxHR']) + '",'
+		csv_record += empty_record if absentOrNull('averageHR', a) else '"' + "{0:.0f}".format(a['averageHR']) + '",'
+		csv_record += empty_record if absentOrNull('summaryDTO', details) or absentOrNull('calories', details['summaryDTO']) else '"' + "{0:.0f}".format(details['summaryDTO']['calories']) + '",'
 		csv_record += empty_record if absentOrNull('averageBikingCadenceInRevPerMinute', a) else '"' + str(a['averageBikingCadenceInRevPerMinute']) + '",'
 		csv_record += empty_record if absentOrNull('maxBikingCadenceInRevPerMinute', a) else '"' + str(a['maxBikingCadenceInRevPerMinute']) + '",'
 		csv_record += empty_record if absentOrNull('strokes', a) else '"' + str(a['strokes']) + '",'
@@ -579,37 +579,11 @@
 		csv_record += empty_record if not startLongitude else '"' + trunc6(startLongitude) + '",'
 		csv_record += empty_record if not endLatitude else '"' + trunc6(endLatitude) + '",'
 		csv_record += empty_record if not endLongitude else '"' + trunc6(endLongitude) + '",'
-<<<<<<< HEAD
 		csv_record += empty_record if not a['elevationCorrected'] or absentOrNull('summaryDTO', details) or absentOrNull('elevationGain', details['summaryDTO']) else '"' + str(round(details['summaryDTO']['elevationGain'], 2)) + '",'
 		csv_record += empty_record if not a['elevationCorrected'] or absentOrNull('summaryDTO', details) or absentOrNull('elevationLoss', details['summaryDTO']) else '"' + str(round(details['summaryDTO']['elevationLoss'], 2)) + '",'
 		csv_record += empty_record if not a['elevationCorrected'] or absentOrNull('summaryDTO', details) or absentOrNull('maxElevation', details['summaryDTO']) else '"' + str(round(details['summaryDTO']['maxElevation'], 2)) + '",'
 		csv_record += empty_record if not a['elevationCorrected'] or absentOrNull('summaryDTO', details) or absentOrNull('minElevation', details['summaryDTO']) else '"' + str(round(details['summaryDTO']['minElevation'], 2)) + '",'
 		csv_record += '""'         # no Sample Count in JSON
-=======
-		csv_record += empty_record if absentOrNull('summaryDTO', details) or absentOrNull('averageMovingSpeed', details['summaryDTO']) else '"' + paceOrSpeedFormatted(typeId, parentTypeId, details['summaryDTO']['averageMovingSpeed']) + '",'
-		csv_record += empty_record if absentOrNull('summaryDTO', details) or absentOrNull('averageMovingSpeed', details['summaryDTO']) else '"' + trunc6(paceOrSpeedRaw(typeId, parentTypeId, details['summaryDTO']['averageMovingSpeed'])) + '",'
-		csv_record += empty_record if absentOrNull('maxHR', a) else '"' + "{0:.0f}".format(a['maxHR']) + '",'
-		csv_record += empty_record if absentOrNull('averageHR', a) else '"' + "{0:.0f}".format(a['averageHR']) + '",'
-		csv_record += empty_record if absentOrNull('summaryDTO', details) or absentOrNull('maxSpeed', details['summaryDTO']) else '"' + paceOrSpeedFormatted(typeId, parentTypeId, details['summaryDTO']['maxSpeed']) + '",'
-		csv_record += empty_record if absentOrNull('summaryDTO', details) or absentOrNull('maxSpeed', details['summaryDTO']) else '"' + trunc6(paceOrSpeedRaw(typeId, parentTypeId, details['summaryDTO']['maxSpeed'])) + '",'
-		csv_record += empty_record if absentOrNull('summaryDTO', details) or absentOrNull('calories', details['summaryDTO']) else '"' + "{0:.0f}".format(details['summaryDTO']['calories']) + '",'
-		csv_record += empty_record if absentOrNull('summaryDTO', details) or absentOrNull('calories', details['summaryDTO']) else '"' + str(details['summaryDTO']['calories']) + '",'
-		csv_record += empty_record if not duration else hhmmssFromSeconds(round(duration)) + ','
-		csv_record += empty_record if not duration else str(round(duration, 3)) + ','
-		csv_record += empty_record if absentOrNull('summaryDTO', details) or absentOrNull('movingDuration', details['summaryDTO']) else hhmmssFromSeconds(details['summaryDTO']['movingDuration']) + ','
-		csv_record += empty_record if absentOrNull('summaryDTO', details) or absentOrNull('movingDuration', details['summaryDTO']) else str(details['summaryDTO']['movingDuration']) + ','
-		csv_record += empty_record if absentOrNull('averageSpeed', a) else '"' + paceOrSpeedFormatted(typeId, parentTypeId, a['averageSpeed']) + '",'
-		csv_record += empty_record if absentOrNull('averageSpeed', a) else '"' + trunc6(paceOrSpeedRaw(typeId, parentTypeId, a['averageSpeed'])) + '",'
-		csv_record += empty_record # no distance with unit
-		csv_record += empty_record if absentOrNull('distance', a) else '"' + "{0:.5f}".format(a['distance']/1000) + '",'
-		csv_record += empty_record # no duplicate for max bpm
-		csv_record += empty_record # no min Elevation with unit
-		csv_record += empty_record if absentOrNull('summaryDTO', details) or absentOrNull('minElevation', details['summaryDTO']) else '"' + str(round(details['summaryDTO']['minElevation'], 2)) + '",'
-		csv_record += empty_record # no Elevation Gain with unit
-		csv_record += empty_record if absentOrNull('summaryDTO', details) or absentOrNull('elevationGain', details['summaryDTO']) else '"' + str(round(details['summaryDTO']['elevationGain'], 2)) + '",'
-		csv_record += empty_record # no Elevation Loss with unit
-		csv_record += '""'         if absentOrNull('summaryDTO', details) or absentOrNull('elevationLoss', details['summaryDTO']) else '"' + str(round(details['summaryDTO']['elevationLoss'], 2)) + '"'
->>>>>>> f6161a00
 		csv_record += '\n'
 
 #		csv_record += empty_record if absentOrNull('gainElevation', a) else '"' + a['gainElevation']['value'].replace('"', '""') + '",'
