#!/usr/bin/python
# -*- coding: utf-8 -*-

"""
File: gcexport.py
Original author: Kyle Krafka (https://github.com/kjkjava/)
Date: April 28, 2015
Fork author: Michael P (https://github.com/moderation/)
Date: February 21, 2016
Fork author: Peter Steiner (https://github.com/pe-st/)
Date: June 2017
Date: March 2020 - Python3 support by Thomas Th. (https://github.com/telemaxx/)

Description:    Use this script to export your fitness data from Garmin Connect.
                See README.md for more information, CHANGELOG.md for a history of the changes

Activity & event types:
    https://connect.garmin.com/modern/main/js/properties/event_types/event_types.properties
    https://connect.garmin.com/modern/main/js/properties/activity_types/activity_types.properties
"""

# this avoids different pylint behaviour for python 2 and 3
from __future__ import print_function

from datetime import datetime, timedelta, tzinfo
from getpass import getpass
from math import floor
from platform import python_version
from subprocess import call
from timeit import default_timer as timer

from shutil import copyfile, move

import argparse
import csv
import io
import json
import logging
import os
import os.path
import re
import string
import sys
import unicodedata
import zipfile

<<<<<<< HEAD
prefix = ''

python3 = True
try: # for python3
    from urllib.request import urlopen, Request, HTTPError, URLError
except ImportError: # or python2
    from urllib2 import urlopen, Request, HTTPError, URLError
    python3 = False

=======
python3 = sys.version_info.major == 3
>>>>>>> 3ff4d2f2
if python3:
    import http.cookiejar
    import urllib.error
    import urllib.parse
    import urllib.request
    import urllib
    from urllib.parse import urlencode
    from urllib.request import Request, HTTPError, URLError
    COOKIE_JAR = http.cookiejar.CookieJar()
    OPENER = urllib.request.build_opener(urllib.request.HTTPCookieProcessor(COOKIE_JAR), urllib.request.HTTPSHandler(debuglevel=0))
else:
    import cookielib
    import urllib2
    from urllib import urlencode
    from urllib2 import Request, HTTPError, URLError
    COOKIE_JAR = cookielib.CookieJar()
    OPENER = urllib2.build_opener(urllib2.HTTPCookieProcessor(COOKIE_JAR), urllib2.HTTPSHandler(debuglevel=0))

SCRIPT_VERSION = '3.0.0'

# this is almost the datetime format Garmin used in the activity-search-service
# JSON 'display' fields (Garmin didn't zero-pad the date and the hour, but %d and %H do)
ALMOST_RFC_1123 = "%a, %d %b %Y %H:%M"

# used by sanitize_filename()
VALID_FILENAME_CHARS = "-_.() %s%s" % (string.ascii_letters, string.digits)

# map the numeric parentTypeId to its name for the CSV output
PARENT_TYPE_ID = {
    1: 'running',
    2: 'cycling',
    3: 'hiking',
    4: 'other',
    9: 'walking',
    17: 'any',
    26: 'swimming',
    29: 'fitness_equipment',
    71: 'motorcycling',
    83: 'transition',
    144: 'diving',
    149: 'yoga',
    165: 'winter_sports'
}

# typeId values using pace instead of speed
USES_PACE = {1, 3, 9}  # running, hiking, walking

# Maximum number of activities you can request at once.
# Used to be 100 and enforced by Garmin for older endpoints; for the current endpoint 'URL_GC_LIST'
# the limit is not known (I have less than 1000 activities and could get them all in one go)
LIMIT_MAXIMUM = 1000

MAX_TRIES = 3

CSV_TEMPLATE = os.path.join(os.path.dirname(os.path.realpath(__file__)), "csv_header_default.properties")

WEBHOST = "https://connect.garmin.com"
REDIRECT = "https://connect.garmin.com/modern/"
BASE_URL = "https://connect.garmin.com/en-US/signin"
SSO = "https://sso.garmin.com/sso"
CSS = "https://static.garmincdn.com/com.garmin.connect/ui/css/gauth-custom-v1.2-min.css"

DATA = {
    'service': REDIRECT,
    'webhost': WEBHOST,
    'source': BASE_URL,
    'redirectAfterAccountLoginUrl': REDIRECT,
    'redirectAfterAccountCreationUrl': REDIRECT,
    'gauthHost': SSO,
    'locale': 'en_US',
    'id': 'gauth-widget',
    'cssUrl': CSS,
    'clientId': 'GarminConnect',
    'rememberMeShown': 'true',
    'rememberMeChecked': 'false',
    'createAccountShown': 'true',
    'openCreateAccount': 'false',
    'displayNameShown': 'false',
    'consumeServiceTicket': 'false',
    'initialFocus': 'true',
    'embedWidget': 'false',
    'generateExtraServiceTicket': 'true',
    'generateTwoExtraServiceTickets': 'false',
    'generateNoServiceTicket': 'false',
    'globalOptInShown': 'true',
    'globalOptInChecked': 'false',
    'mobile': 'false',
    'connectLegalTerms': 'true',
    'locationPromptShown': 'true',
    'showPassword': 'true'
}

# URLs for various services.
URL_GC_LOGIN = 'https://sso.garmin.com/sso/signin?' + urlencode(DATA)
URL_GC_POST_AUTH = 'https://connect.garmin.com/modern/activities?'
URL_GC_PROFILE = 'https://connect.garmin.com/modern/profile'
URL_GC_USERSTATS = 'https://connect.garmin.com/modern/proxy/userstats-service/statistics/'
URL_GC_LIST = 'https://connect.garmin.com/modern/proxy/activitylist-service/activities/search/activities?'
URL_GC_ACTIVITY = 'https://connect.garmin.com/modern/proxy/activity-service/activity/'
URL_GC_DEVICE = 'https://connect.garmin.com/modern/proxy/device-service/deviceservice/app-info/'
URL_GC_GEAR = 'https://connect.garmin.com/modern/proxy/gear-service/gear/filterGear?activityId='
URL_GC_ACT_PROPS = 'https://connect.garmin.com/modern/main/js/properties/activity_types/activity_types.properties'
URL_GC_EVT_PROPS = 'https://connect.garmin.com/modern/main/js/properties/event_types/event_types.properties'
URL_GC_GPX_ACTIVITY = 'https://connect.garmin.com/modern/proxy/download-service/export/gpx/activity/'
URL_GC_TCX_ACTIVITY = 'https://connect.garmin.com/modern/proxy/download-service/export/tcx/activity/'
URL_GC_ORIGINAL_ACTIVITY = 'http://connect.garmin.com/proxy/download-service/files/activity/'


#USER_AGENT = 'Mozilla/5.0 (Windows NT 10.0) AppleWebKit/537.36 (KHTML, like Gecko) Chrome/42.0.2311.135 Safari/537.36 Edge/12.10136'
USER_AGENT = 'Mozilla/5.0 (X11; Linux x86_64) AppleWebKit/537.36 (KHTML, like Gecko) Chrome/54.0.2816.0 Safari/537.36'
def resolve_path(directory, subdir, time):
    """
    Replace time variables and returns changed path. Supported place holders are {YYYY} and {MM}
    :param directory: export root directory
    :param subdir: subdirectory, can have place holders.
    :param time: date-time-string
    :return: Updated dictionary string
    """
    ret = join(directory, subdir)
    if re.compile(".*{YYYY}.*").match(ret):
        ret = ret.replace("{YYYY}", time[0:4])
    if re.compile(".*{MM}.*").match(ret):
        ret = ret.replace("{MM}", time[5:7])

    return ret


def hhmmss_from_seconds(sec):
    """Helper function that converts seconds to HH:MM:SS time format."""
    if isinstance(sec, (float, int)):
        formatted_time = str(timedelta(seconds=int(sec))).zfill(8)
    else:
        formatted_time = "0.000"
    return formatted_time


def kmh_from_mps(mps):
    """Helper function that converts meters per second (mps) to km/h."""
    return str(mps * 3.6)


def sanitize_filename(name, max_length=0):
    """
    Remove or replace characters that are unsafe for filename
    """
    # inspired by https://stackoverflow.com/a/698714/3686
    cleaned_filename = unicodedata.normalize('NFKD', name) if name else ''
    stripped_filename = ''.join(c for c in cleaned_filename if c in VALID_FILENAME_CHARS).replace(' ', '_')
    return stripped_filename[:max_length] if max_length > 0 else stripped_filename


def write_to_file(filename, content, mode='w', file_time=None):
    """
    Helper function that persists content to a file.

    :param filename:     name of the file to write
    :param content:      content to write; with Python 2 always of type 'str',
                         with Python 3 it can be 'bytes' or 'str'. If it's
                         'bytes' and the mode 'w', it will be converted/decoded
    :param mode:         'w' or 'wb'
    :param file_time:    if given use as timestamp for the file written
    """
    if mode == 'w':
        write_file = io.open(filename, mode, encoding="utf-8")
        if isinstance(content, bytes):
            content = content.decode("utf-8")
    elif mode == 'wb':
        write_file = io.open(filename, mode)
    else:
        raise Exception('Unsupported file mode: ', mode)
    write_file.write(content)
    write_file.close()
    if file_time:
        os.utime(filename, (file_time, file_time))


def http_req(url, post=None, headers=None):
<<<<<<< HEAD
    """Helper function that makes the HTTP requests."""
    response = None
=======
    """
    Helper function that makes the HTTP requests.

    :param url:          URL for the request
    :param post:         dictionary of POST parameters
    :param headers:      dictionary of headers
    :return: response body (type 'str' with Python 2, type 'bytes' with Python 3
    """
>>>>>>> 3ff4d2f2
    request = Request(url)
    # Tell Garmin we're some supported browser.
    #request.add_header('User-Agent', 'Mozilla/5.0 (X11; Linux x86_64) AppleWebKit/537.36 (KHTML, \
    #    like Gecko) Chrome/54.0.2816.0 Safari/537.36')
    request.add_header('User-Agent', USER_AGENT)    
    if headers:
        if python3:
            for header_key, header_value in headers.items():
                request.add_header(header_key, header_value)
        else:
            for header_key, header_value in headers.iteritems():
                request.add_header(header_key, header_value)
    if post:
        post = urlencode(post)  # Convert dictionary to POST parameter string.
        if python3:
            post = post.encode("utf-8")
    start_time = timer()
    try:
        response = OPENER.open(request, data=post)
    except HTTPError as ex:
        if ex.code == 429:
            print('\ntoo many requests, try again later')
            sys.exit(1)
    except URLError as ex:
        if hasattr(ex, 'reason'):
            logging.error('Failed to reach url %s, error: %s', url, ex)
            raise
        else:
            raise
    if not response:
        print('\nno response, try again later')
        sys.exit(1)
    
    logging.debug('Got %s in %s s from %s', response.getcode(), timer() - start_time, url)

    # N.B. urllib2 will follow any 302 redirects.
    # print(response.getcode())
    if response.getcode() == 204:
        # 204 = no content, e.g. for activities without GPS coordinates there is no GPX download.
        # Write an empty file to prevent redownloading it.
        logging.info('Got 204 for %s, returning empty response', url)
        return b''
    elif response.getcode() != 200:
        raise Exception('Bad return code (' + str(response.getcode()) + ') for: ' + url)

    return response.read()

def http_req_as_string(url, post=None, headers=None):
    """Helper function that makes the HTTP requests, returning a string instead of bytes."""
    if python3:
        return http_req(url, post, headers).decode()
    else:
        return http_req(url, post, headers)


# idea stolen from https://stackoverflow.com/a/31852401/3686
def load_properties(multiline, separator='=', comment_char='#', keys=None):
    """
    Read a multiline string of properties (key/value pair separated by *separator*) into a dict

    :param multiline:    input string of properties
    :param separator:    separator between key and value
    :param comment_char: lines starting with this char are considered comments, not key/value pairs
    :param keys:         list to append the keys to
    :return:
    """
    props = {}
    for line in multiline.splitlines():
        stripped_line = line.strip()
        if stripped_line and not stripped_line.startswith(comment_char):
            key_value = stripped_line.split(separator)
            key = key_value[0].strip()
            value = separator.join(key_value[1:]).strip().strip('"')
            props[key] = value
            if keys != None:
                keys.append(key)
    return props


def value_if_found_else_key(some_dict, key):
    """Lookup a value in some_dict and use the key itself as fallback"""
    return some_dict.get(key, key)


def present(element, act):
    """Return True if act[element] is valid and not None"""
    if not act:
        return False
    elif element not in act:
        return False
    return act[element]


def absent_or_null(element, act):
    """Return False only if act[element] is valid and not None"""
    if not act:
        return True
    elif element not in act:
        return True
    elif act[element]:
        return False
    return True


def from_activities_or_detail(element, act, detail, detail_container):
    """Return detail[detail_container][element] if valid and act[element] (or None) otherwise"""
    if absent_or_null(detail_container, detail) or absent_or_null(element, detail[detail_container]):
        return None if absent_or_null(element, act) else act[element]
    return detail[detail_container][element]


def trunc6(some_float):
    """Return the given float as string formatted with six digit precision"""
    return "{0:12.6f}".format(floor(some_float * 1000000) / 1000000).lstrip()


# A class building tzinfo objects for fixed-offset time zones.
# (copied from https://docs.python.org/2/library/datetime.html)
class FixedOffset(tzinfo):
    """Fixed offset in minutes east from UTC."""

    def __init__(self, offset, name):
        super(FixedOffset, self).__init__()
        self.__offset = timedelta(minutes=offset)
        self.__name = name

    def utcoffset(self, dt):
        del dt # unused
        return self.__offset

    def tzname(self, dt):
        del dt # unused
        return self.__name

    def dst(self, dt):
        del dt # unused
        return timedelta(0)


def offset_date_time(time_local, time_gmt):
    """
    Build an 'aware' datetime from two 'naive' datetime objects (that is timestamps
    as present in the activitylist-service.json), using the time difference as offset.
    """
    local_dt = datetime.strptime(time_local, "%Y-%m-%d %H:%M:%S")
    gmt_dt = datetime.strptime(time_gmt, "%Y-%m-%d %H:%M:%S")
    offset = local_dt - gmt_dt
    offset_tz = FixedOffset(offset.seconds // 60, "LCL")
    return local_dt.replace(tzinfo=offset_tz)


def pace_or_speed_raw(type_id, parent_type_id, mps):
    """Convert speed (m/s) to speed (km/h) or pace (min/km) depending on type and parent type"""
    kmh = 3.6 * mps
    if (type_id in USES_PACE) or (parent_type_id in USES_PACE):
        return 60 / kmh
    return kmh


def pace_or_speed_formatted(type_id, parent_type_id, mps):
    """
    Convert speed (m/s) to string: speed (km/h as x.x) or
    pace (min/km as MM:SS), depending on type and parent type
    """
    kmh = 3.6 * mps
    if (type_id in USES_PACE) or (parent_type_id in USES_PACE):
        # format seconds per kilometer as MM:SS, see https://stackoverflow.com/a/27751293
        return '{0:02d}:{1:02d}'.format(*divmod(int(round(3600 / kmh)), 60))
    return "{0:.1f}".format(round(kmh, 1))


class CsvFilter(object):
    """Collects, filters and writes CSV."""

    def __init__(self, csv_file, csv_header_properties):
        self.__csv_file = csv_file
        with open(csv_header_properties, 'r') as prop:
            csv_header_props = prop.read()
        self.__csv_columns = []
        self.__csv_headers = load_properties(csv_header_props, keys=self.__csv_columns)
        self.__csv_field_names = []
        for column in self.__csv_columns:
            self.__csv_field_names.append(self.__csv_headers[column])
        self.__writer = csv.DictWriter(self.__csv_file, fieldnames=self.__csv_field_names, quoting=csv.QUOTE_ALL)
        self.__current_row = {}

    def write_header(self):
        """Write the active column names as CSV header"""
        self.__writer.writeheader()

    def write_row(self):
        """Write the prepared CSV record"""
        self.__writer.writerow(self.__current_row)
        self.__current_row = {}

    def set_column(self, name, value):
        """
        Store a column value (if the column is active) into
        the record prepared for the next write_row call
        """
        if value and name in self.__csv_columns:
            if python3:
                self.__current_row[self.__csv_headers[name]] = value
            else:
                # must encode in UTF-8 because the Python 2 'csv' module doesn't support unicode
                self.__current_row[self.__csv_headers[name]] = value.encode('utf8')

    def is_column_active(self, name):
        """Return True if the column is present in the header template"""
        return name in self.__csv_columns


def parse_arguments(argv):
    """
    Setup the argument parser and parse the command line arguments.
    """
    current_date = datetime.now().strftime('%Y-%m-%d')
    activities_directory = './' + current_date + '_garmin_connect_export'

    parser = argparse.ArgumentParser(description='Garmin Connect Exporter')

    parser.add_argument('--version', action='version', version='%(prog)s ' + SCRIPT_VERSION,
        help='print version and exit')
    parser.add_argument('-v', '--verbosity', action='count', default=0,
        help='increase output verbosity')
    parser.add_argument('--username',
        help='your Garmin Connect username or email address (otherwise, you will be prompted)')
    parser.add_argument('--password',
        help='your Garmin Connect password (otherwise, you will be prompted)')
    parser.add_argument('-c', '--count', default='1',
        help='number of recent activities to download, or \'all\' (default: 1)')
    parser.add_argument('-e', '--external',
        help='path to external program to pass CSV file too')
    parser.add_argument('-a', '--args',
        help='additional arguments to pass to external program')
    parser.add_argument('-f', '--format', choices=['gpx', 'tcx', 'original', 'json'], default='gpx',
        help="export format; can be 'gpx', 'tcx', 'original' or 'json' (default: 'gpx')")
    parser.add_argument('-d', '--directory', default=activities_directory,
        help='the directory to export to (default: \'./YYYY-MM-DD_garmin_connect_export\')')
    parser.add_argument('-s', "--subdir",
        help="the subdirectory for activity files (tcx, gpx etc.), supported placeholders are {YYYY} and {MM}"
                        " (default: export directory)" )
    parser.add_argument('-u', '--unzip', action='store_true',
        help='if downloading ZIP files (format: \'original\'), unzip the file and remove the ZIP file')
    parser.add_argument('-ot', '--originaltime', action='store_true',
        help='will set downloaded (and possibly unzipped) file time to the activity start time')
    parser.add_argument('--desc', type=int, nargs='?', const=0, default=None,
        help='append the activity\'s description to the file name of the download; limit size if number is given')
    parser.add_argument('-t', '--template', default=CSV_TEMPLATE,
        help='template file with desired columns for CSV output')
    parser.add_argument('-fp', '--fileprefix', action='count', default=0,
        help="set the local time as activity file name prefix")
    parser.add_argument('-sa', '--start_activity_no', type=int, default=1,
        help="give index for first activity to import, i.e. skipping the newest activites")
    parser.add_argument('-w', '--workflowdirectory', nargs='?', default="",
        help="if downloading activity(format: 'original' and --unzip): copy the file, given a friendly filename, to this directory (default: not copying)")
    parser.add_argument('--wdesc', type=int, nargs='?', const=20, default=20,
        help='append the activity\'s description to the file name of the workflow file; limit size if number is given, default 20') 
    parser.add_argument('--wdevice', type=int, nargs='?', const=10, default=10,
        help='append the activity\'s device-name to the file name of the workflow file; limit size if number is given, default 10')     
    return parser.parse_args(argv[1:])


def login_to_garmin_connect(args):
    """
    Perform all HTTP requests to login to Garmin Connect.
    """
    if python3:
        username = args.username if args.username else input('Username: ')
    else:
        username = args.username if args.username else raw_input('Username: ')
    password = args.password if args.password else getpass()

    logging.debug("Login params: %s", urlencode(DATA))

    # Initially, we need to get a valid session cookie, so we pull the login page.
    print('Connecting to Garmin Connect...', end='')
    logging.info('Connecting to %s', URL_GC_LOGIN)
    connect_response = http_req_as_string(URL_GC_LOGIN)
    # write_to_file('connect_response.html', connect_response, 'w')
    for cookie in COOKIE_JAR:
        logging.debug("Cookie %s : %s", cookie.name, cookie.value)
    print(' Done.')

    # Now we'll actually login.
    # Fields that are passed in a typical Garmin login.
    post_data = {
        'username': username,
        'password': password,
        'embed': 'false',
        'rememberme': 'on'
    }

    headers = {
        'referer': URL_GC_LOGIN
    }

    print('Requesting Login ticket...', end='')
    login_response = http_req_as_string(URL_GC_LOGIN + '#', post_data, headers)
    
    for cookie in COOKIE_JAR:
        logging.debug("Cookie %s : %s", cookie.name, cookie.value)
    # write_to_file('login-response.html', login_response, 'w')

    # extract the ticket from the login response
    pattern = re.compile(r".*\?ticket=([-\w]+)\";.*", re.MULTILINE | re.DOTALL)
    match = pattern.match(login_response)
    if not match:
        raise Exception('Couldn\'t find ticket in the login response. Cannot log in. '
                        'Did you enter the correct username and password?')
    login_ticket = match.group(1)
    print(' Done. Ticket=', login_ticket, sep='')

    print("Authenticating...", end='')
    logging.info('Authentication URL %s', URL_GC_POST_AUTH + 'ticket=' + login_ticket)
    http_req(URL_GC_POST_AUTH + 'ticket=' + login_ticket)
    print(' Done.')


def csv_write_record(csv_filter, extract, actvty, details, activity_type_name, event_type_name):
    """
    Write out the given data as a CSV record
    """

    type_id = 4 if absent_or_null('activityType', actvty) else actvty['activityType']['typeId']
    parent_type_id = 4 if absent_or_null('activityType', actvty) else actvty['activityType']['parentTypeId']
    if present(parent_type_id, PARENT_TYPE_ID):
        parent_type_key = PARENT_TYPE_ID[parent_type_id]
    else:
        parent_type_key = None
        logging.warning("Unknown parentType %s, please tell script author", str(parent_type_id))

    # get some values from detail if present, from a otherwise
    start_latitude = from_activities_or_detail('startLatitude', actvty, details, 'summaryDTO')
    start_longitude = from_activities_or_detail('startLongitude', actvty, details, 'summaryDTO')
    end_latitude = from_activities_or_detail('endLatitude', actvty, details, 'summaryDTO')
    end_longitude = from_activities_or_detail('endLongitude', actvty, details, 'summaryDTO')

    csv_filter.set_column('id', str(actvty['activityId']))
    csv_filter.set_column('url', 'https://connect.garmin.com/modern/activity/' + str(actvty['activityId']))
    csv_filter.set_column('activityName', actvty['activityName'] if present('activityName', actvty) else None)
    csv_filter.set_column('description', actvty['description'] if present('description', actvty) else None)
    csv_filter.set_column('startTimeIso', extract['start_time_with_offset'].isoformat())
    csv_filter.set_column('startTime1123', extract['start_time_with_offset'].strftime(ALMOST_RFC_1123))
    csv_filter.set_column('startTimeMillis', str(actvty['beginTimestamp']) if present('beginTimestamp', actvty) else None)
    csv_filter.set_column('startTimeRaw', details['summaryDTO']['startTimeLocal'] if present('startTimeLocal', details['summaryDTO']) else None)
    csv_filter.set_column('endTimeIso', extract['end_time_with_offset'].isoformat() if extract['end_time_with_offset'] else None)
    csv_filter.set_column('endTime1123', extract['end_time_with_offset'].strftime(ALMOST_RFC_1123) if extract['end_time_with_offset'] else None)
    csv_filter.set_column('endTimeMillis', str(actvty['beginTimestamp'] + extract['elapsed_seconds'] * 1000) if present('beginTimestamp', actvty) else None)
    csv_filter.set_column('durationRaw', str(round(actvty['duration'], 3)) if present('duration', actvty) else None)
    csv_filter.set_column('duration', hhmmss_from_seconds(round(actvty['duration'])) if present('duration', actvty) else None)
    csv_filter.set_column('elapsedDurationRaw', str(round(extract['elapsed_duration'], 3)) if extract['elapsed_duration'] else None)
    csv_filter.set_column('elapsedDuration', hhmmss_from_seconds(round(extract['elapsed_duration'])) if extract['elapsed_duration'] else None)
    csv_filter.set_column('movingDurationRaw', str(round(details['summaryDTO']['movingDuration'], 3)) if present('movingDuration', details['summaryDTO']) else None)
    csv_filter.set_column('movingDuration', hhmmss_from_seconds(round(details['summaryDTO']['movingDuration'])) if present('movingDuration', details['summaryDTO']) else None)
    csv_filter.set_column('distanceRaw', "{0:.5f}".format(actvty['distance'] / 1000) if present('distance', actvty) else None)
    csv_filter.set_column('averageSpeedRaw', kmh_from_mps(details['summaryDTO']['averageSpeed']) if present('averageSpeed', details['summaryDTO']) else None)
    csv_filter.set_column('averageSpeedPaceRaw', trunc6(pace_or_speed_raw(type_id, parent_type_id, actvty['averageSpeed'])) if present('averageSpeed', actvty) else None)
    csv_filter.set_column('averageSpeedPace', pace_or_speed_formatted(type_id, parent_type_id, actvty['averageSpeed']) if present('averageSpeed', actvty) else None)
    csv_filter.set_column('averageMovingSpeedRaw', kmh_from_mps(details['summaryDTO']['averageMovingSpeed']) if present('averageMovingSpeed', details['summaryDTO']) else None)
    csv_filter.set_column('averageMovingSpeedPaceRaw', trunc6(pace_or_speed_raw(type_id, parent_type_id, details['summaryDTO']['averageMovingSpeed'])) if present('averageMovingSpeed', details['summaryDTO']) else None)
    csv_filter.set_column('averageMovingSpeedPace', pace_or_speed_formatted(type_id, parent_type_id, details['summaryDTO']['averageMovingSpeed']) if present('averageMovingSpeed', details['summaryDTO']) else None)
    csv_filter.set_column('maxSpeedRaw', kmh_from_mps(details['summaryDTO']['maxSpeed']) if present('maxSpeed', details['summaryDTO']) else None)
    csv_filter.set_column('maxSpeedPaceRaw', trunc6(pace_or_speed_raw(type_id, parent_type_id, details['summaryDTO']['maxSpeed'])) if present('maxSpeed', details['summaryDTO']) else None)
    csv_filter.set_column('maxSpeedPace', pace_or_speed_formatted(type_id, parent_type_id, details['summaryDTO']['maxSpeed']) if present('maxSpeed', details['summaryDTO']) else None)
    csv_filter.set_column('elevationLoss', str(round(details['summaryDTO']['elevationLoss'], 2)) if present('elevationLoss', details['summaryDTO']) else None)
    csv_filter.set_column('elevationLossUncorr', str(round(details['summaryDTO']['elevationLoss'], 2)) if not actvty['elevationCorrected'] and present('elevationLoss', details['summaryDTO']) else None)
    csv_filter.set_column('elevationLossCorr', str(round(details['summaryDTO']['elevationLoss'], 2)) if actvty['elevationCorrected'] and present('elevationLoss', details['summaryDTO']) else None)
    csv_filter.set_column('elevationGain', str(round(details['summaryDTO']['elevationGain'], 2)) if present('elevationGain', details['summaryDTO']) else None)
    csv_filter.set_column('elevationGainUncorr', str(round(details['summaryDTO']['elevationGain'], 2)) if not actvty['elevationCorrected'] and present('elevationGain', details['summaryDTO']) else None)
    csv_filter.set_column('elevationGainCorr', str(round(details['summaryDTO']['elevationGain'], 2)) if actvty['elevationCorrected'] and present('elevationGain', details['summaryDTO']) else None)
    csv_filter.set_column('minElevation', str(round(details['summaryDTO']['minElevation'], 2)) if present('minElevation', details['summaryDTO']) else None)
    csv_filter.set_column('minElevationUncorr', str(round(details['summaryDTO']['minElevation'], 2)) if not actvty['elevationCorrected'] and present('minElevation', details['summaryDTO']) else None)
    csv_filter.set_column('minElevationCorr', str(round(details['summaryDTO']['minElevation'], 2)) if actvty['elevationCorrected'] and present('minElevation', details['summaryDTO']) else None)
    csv_filter.set_column('maxElevation', str(round(details['summaryDTO']['maxElevation'], 2)) if present('maxElevation', details['summaryDTO']) else None)
    csv_filter.set_column('maxElevationUncorr', str(round(details['summaryDTO']['maxElevation'], 2)) if not actvty['elevationCorrected'] and present('maxElevation', details['summaryDTO']) else None)
    csv_filter.set_column('maxElevationCorr', str(round(details['summaryDTO']['maxElevation'], 2)) if actvty['elevationCorrected'] and present('maxElevation', details['summaryDTO']) else None)
    csv_filter.set_column('elevationCorrected', 'true' if actvty['elevationCorrected'] else 'false')
    # csv_record += empty_record  # no minimum heart rate in JSON
    csv_filter.set_column('maxHRRaw', str(details['summaryDTO']['maxHR']) if present('maxHR', details['summaryDTO']) else None)
    csv_filter.set_column('maxHR', "{0:.0f}".format(actvty['maxHR']) if present('maxHR', actvty) else None)
    csv_filter.set_column('averageHRRaw', str(details['summaryDTO']['averageHR']) if present('averageHR', details['summaryDTO']) else None)
    csv_filter.set_column('averageHR', "{0:.0f}".format(actvty['averageHR']) if present('averageHR', actvty) else None)
    csv_filter.set_column('caloriesRaw', str(details['summaryDTO']['calories']) if present('calories', details['summaryDTO']) else None)
    csv_filter.set_column('calories', "{0:.0f}".format(details['summaryDTO']['calories']) if present('calories', details['summaryDTO']) else None)
    csv_filter.set_column('vo2max', str(actvty['vO2MaxValue']) if present('vO2MaxValue', actvty) else None)
    csv_filter.set_column('aerobicEffect', str(round(details['summaryDTO']['trainingEffect'], 2)) if present('trainingEffect', details['summaryDTO']) else None)
    csv_filter.set_column('anaerobicEffect', str(round(details['summaryDTO']['anaerobicTrainingEffect'], 2)) if present('anaerobicTrainingEffect', details['summaryDTO']) else None)
    csv_filter.set_column('averageRunCadence', str(round(details['summaryDTO']['averageRunCadence'], 2)) if present('averageRunCadence', details['summaryDTO']) else None)
    csv_filter.set_column('maxRunCadence', str(details['summaryDTO']['maxRunCadence']) if present('maxRunCadence', details['summaryDTO']) else None)
    csv_filter.set_column('strideLength', str(round(details['summaryDTO']['strideLength'], 2)) if present('strideLength', details['summaryDTO']) else None)
    csv_filter.set_column('steps', str(actvty['steps']) if present('steps', actvty) else None)
    csv_filter.set_column('averageCadence', str(actvty['averageBikingCadenceInRevPerMinute']) if present('averageBikingCadenceInRevPerMinute', actvty) else None)
    csv_filter.set_column('maxCadence', str(actvty['maxBikingCadenceInRevPerMinute']) if present('maxBikingCadenceInRevPerMinute', actvty) else None)
    csv_filter.set_column('strokes', str(actvty['strokes']) if present('strokes', actvty) else None)
    csv_filter.set_column('averageTemperature', str(details['summaryDTO']['averageTemperature']) if present('averageTemperature', details['summaryDTO']) else None)
    csv_filter.set_column('minTemperature', str(details['summaryDTO']['minTemperature']) if present('minTemperature', details['summaryDTO']) else None)
    csv_filter.set_column('maxTemperature', str(details['summaryDTO']['maxTemperature']) if present('maxTemperature', details['summaryDTO']) else None)
    csv_filter.set_column('device', extract['device'] if extract['device'] else None)
    csv_filter.set_column('gear', extract['gear'] if extract['gear'] else None)
    csv_filter.set_column('activityTypeKey', actvty['activityType']['typeKey'].title() if present('typeKey', actvty['activityType']) else None)
    csv_filter.set_column('activityType', value_if_found_else_key(activity_type_name, 'activity_type_' + actvty['activityType']['typeKey']) if present('activityType', actvty) else None)
    csv_filter.set_column('activityParent', value_if_found_else_key(activity_type_name, 'activity_type_' + parent_type_key) if parent_type_key else None)
    csv_filter.set_column('eventTypeKey', actvty['eventType']['typeKey'].title() if present('typeKey', actvty['eventType']) else None)
    csv_filter.set_column('eventType', value_if_found_else_key(event_type_name, actvty['eventType']['typeKey']) if present('eventType', actvty) else None)
    csv_filter.set_column('privacy', details['accessControlRuleDTO']['typeKey'] if present('typeKey', details['accessControlRuleDTO']) else None)
    csv_filter.set_column('fileFormat', details['metadataDTO']['fileFormat']['formatKey'] if present('fileFormat', details['metadataDTO']) and present('formatKey', details['metadataDTO']['fileFormat']) else None)
    csv_filter.set_column('tz', details['timeZoneUnitDTO']['timeZone'] if present('timeZone', details['timeZoneUnitDTO']) else None)
    csv_filter.set_column('tzOffset', extract['start_time_with_offset'].isoformat()[-6:])
    csv_filter.set_column('locationName', details['locationName'] if present('locationName', details) else None)
    csv_filter.set_column('startLatitudeRaw', str(start_latitude) if start_latitude else None)
    csv_filter.set_column('startLatitude', trunc6(start_latitude) if start_latitude else None)
    csv_filter.set_column('startLongitudeRaw', str(start_longitude) if start_longitude else None)
    csv_filter.set_column('startLongitude', trunc6(start_longitude) if start_longitude else None)
    csv_filter.set_column('endLatitudeRaw', str(end_latitude) if end_latitude else None)
    csv_filter.set_column('endLatitude', trunc6(end_latitude) if end_latitude else None)
    csv_filter.set_column('endLongitudeRaw', str(end_longitude) if end_longitude else None)
    csv_filter.set_column('endLongitude', trunc6(end_longitude) if end_longitude else None)
    csv_filter.set_column('sampleCount', str(extract['samples']['metricsCount']) if present('metricsCount', extract['samples']) else None)

    csv_filter.write_row()


def extract_device(device_dict, details, start_time_seconds, args, http_caller, file_writer):
    """
    Try to get the device details (and cache them, as they're used for multiple activities)

    :param device_dict:  cache (dict) of already known devices
    :param details:      dict with the details of an activity, should contain a device ID
    :param args:         command-line arguments (for the file_writer callback)
    :param http_caller:  callback to perform the HTTP call for downloading the device details
    :param file_writer:  callback that saves the device details in a file
    :return: string with the device name
    """
    if not present('metadataDTO', details):
        logging.warning("no metadataDTO")
        return None

    metadata = details['metadataDTO']
    device_app_inst_id = metadata['deviceApplicationInstallationId'] if present('deviceApplicationInstallationId', metadata) else None
    if device_app_inst_id:
        if device_app_inst_id not in device_dict:
            # observed from my stock of activities:
            # details['metadataDTO']['deviceMetaDataDTO']['deviceId'] == null -> device unknown
            # details['metadataDTO']['deviceMetaDataDTO']['deviceId'] == '0' -> device unknown
            # details['metadataDTO']['deviceMetaDataDTO']['deviceId'] == 'someid' -> device known
            device_dict[device_app_inst_id] = None
            device_meta = metadata['deviceMetaDataDTO'] if present('deviceMetaDataDTO', metadata) else None
            device_id = device_meta['deviceId'] if present('deviceId', device_meta) else None
            if 'deviceId' not in device_meta or device_id and device_id != '0':
                device_json = http_caller(URL_GC_DEVICE + str(device_app_inst_id))
                file_writer(os.path.join(args.directory, 'device_' + str(device_app_inst_id) + '.json'),
                            device_json, 'w',
                            start_time_seconds)
                if not device_json:
                    logging.warning("Device Details %s are empty", device_app_inst_id)
                    device_dict[device_app_inst_id] = "device-id:" + str(device_app_inst_id)
                else:
                    device_details = json.loads(device_json)
                    if present('productDisplayName', device_details):
                        device_dict[device_app_inst_id] = device_details['productDisplayName'] + ' ' \
                                                          + device_details['versionString']
                    else:
                        logging.warning("Device details %s incomplete", device_app_inst_id)
        return device_dict[device_app_inst_id]
    return None


def load_gear(activity_id, args):
    """Retrieve the gear/equipment for an activity"""
    try:
        gear_json = http_req_as_string(URL_GC_GEAR + activity_id)
        gear = json.loads(gear_json)
        if gear:
            del args # keep 'args' argument in case you need to uncomment write_to_file
            # write_to_file(join(args.directory, 'activity_' + activity_id + '-gear.json'),
            #               gear_json, 'w')
            gear_display_name = gear[0]['displayName'] if present('displayName', gear[0]) else None
            gear_model = gear[0]['customMakeModel'] if present('customMakeModel', gear[0]) else None
            logging.debug("Gear for %s = %s/%s", activity_id, gear_display_name, gear_model)
            return gear_display_name if gear_display_name else gear_model
        return None
    except HTTPError:
        pass  # don't abort just for missing gear...
        # logging.info("Unable to get gear for %d", activity_id)
        # logging.exception(e)


def export_data_file(activity_id, activity_details, args, file_time, append_desc, start_time_locale, friendly_filename):
    """
    Write the data of the activity to a file, depending on the chosen data format
    """
    copied_files = 0
    skipped_files = 0
    # Time dependent subdirectory for activity files, e.g. '{YYYY}
    if not args.subdir is None:
        directory = resolve_path(args.directory, args.subdir, start_time_locale)
    # export activities to root directory
    else:
        directory = args.directory

    if not os.path.isdir(directory):
        os.makedirs(directory)

    # timestamp as prefix for filename
    if args.fileprefix > 0:
        prefix = "{}-".format(start_time_locale.replace("-", "").replace(":", "").replace(" ", "-"))
    else:
        prefix = ""

    fit_filename = None
    if args.format == 'gpx':
        data_filename = os.path.join(directory, prefix + 'activity_' + activity_id + append_desc + '.gpx')
        download_url = URL_GC_GPX_ACTIVITY + activity_id + '?full=true'
        file_mode = 'w'
    elif args.format == 'tcx':
        data_filename = os.path.join(directory, prefix + 'activity_' + activity_id + append_desc + '.tcx')
        download_url = URL_GC_TCX_ACTIVITY + activity_id + '?full=true'
        file_mode = 'w'
    elif args.format == 'original':
        data_filename = os.path.join(directory, prefix + 'activity_' + activity_id + append_desc + '.zip')
        # TODO not all 'original' files are in FIT format, some are GPX or TCX...
<<<<<<< HEAD
        fit_filename = directory + sep + prefix + 'activity_' + activity_id + '_ACTIVITY' + append_desc + '.fit'
        logging.debug('fitfilename: %s', fit_filename)
=======
        fit_filename = os.path.join(directory, prefix + 'activity_' + activity_id + append_desc + '.fit')
>>>>>>> 3ff4d2f2
        download_url = URL_GC_ORIGINAL_ACTIVITY + activity_id
        file_mode = 'wb'
    elif args.format == 'json':
        data_filename = os.path.join(directory, prefix + 'activity_' + activity_id + append_desc + '.json')
        file_mode = 'w'
    else:
        raise Exception('Unrecognized format.')

    if os.path.isfile(data_filename):
        logging.debug('Data file for %s already exists', activity_id)
        print('\tData file already exists; skipping...')
        skipped_files = 1
        return copied_files, skipped_files

    # Regardless of unzip setting, don't redownload if the ZIP or FIT file exists.
    if args.format == 'original' and os.path.isfile(fit_filename):
        logging.debug('Original data file for %s already exists', activity_id)
        print('\tFIT data file already exists; skipping...')
        skipped_files = 1
        return copied_files, skipped_files

    if args.format != 'json':
        # Download the data file from Garmin Connect. If the download fails (e.g., due to timeout),
        # this script will die, but nothing will have been written to disk about this activity, so
        # just running it again should pick up where it left off.

        try:
            data = http_req(download_url)
        except HTTPError as ex:
            # Handle expected (though unfortunate) error codes; die on unexpected ones.
            if ex.code == 500 and args.format == 'tcx':
                # Garmin will give an internal server error (HTTP 500) when downloading TCX files
                # if the original was a manual GPX upload. Writing an empty file prevents this file
                # from being redownloaded, similar to the way GPX files are saved even when there
                # are no tracks. One could be generated here, but that's a bit much. Use the GPX
                # format if you want actual data in every file, as I believe Garmin provides a GPX
                # file for every activity.
                logging.info('Writing empty file since Garmin did not generate a TCX file for this \
                             activity...')
                data = ''
            elif ex.code == 404 and args.format == 'original':
                # For manual activities (i.e., entered in online without a file upload), there is
                # no original file. # Write an empty file to prevent redownloading it.
                logging.info('Writing empty file since there was no original activity data...')
                data = ''
            else:
                logging.info('Got %s for %s', ex.code, download_url)
                raise Exception('Failed. Got an HTTP error ' + str(ex.code) + ' for ' + download_url)
    else:
        data = activity_details

    # Persist file
    write_to_file(data_filename, data, file_mode, file_time)
    if args.format == 'original':
        # Even manual upload of a GPX file is zipped, but we'll validate the extension.
        if args.unzip and data_filename[-3:].lower() == 'zip':
            logging.debug('Unzipping and removing original file, size is %s', os.stat(data_filename).st_size)
            if os.stat(data_filename).st_size > 0:
                zip_file = open(data_filename, 'rb')
                zip_obj = zipfile.ZipFile(zip_file)
                for name in zip_obj.namelist():
                    unzipped_name = zip_obj.extract(name, directory)
                    # prepend 'activity_' and append the description to the base name
                    name_base, name_ext = os.path.splitext(name)
                    new_name = os.path.join(directory, prefix + 'activity_' + name_base + append_desc + name_ext)
                    logging.debug('renaming %s to %s', unzipped_name, new_name)
<<<<<<< HEAD
                    if len(args.workflowdirectory) and join(args.directory, name) != join(args.workflowdirectory, name):
                        copyfile(join(args.directory, name), join(args.workflowdirectory, friendly_filename + name_ext))
                        logging.info('copy file to: ' + args.workflowdirectory + '/' + friendly_filename)
                        copied_files = 1
                    move (unzipped_name, new_name)
                    logging.info('renaming %s to %s', unzipped_name, new_name)
=======
                    os.rename(unzipped_name, new_name)
>>>>>>> 3ff4d2f2
                    if file_time:
                        os.utime(new_name, (file_time, file_time))
                zip_file.close()
            else:
                print('\tSkipping 0Kb zip file.')
<<<<<<< HEAD
            remove(data_filename)
    return copied_files, skipped_files
=======
            os.remove(data_filename)

>>>>>>> 3ff4d2f2

def setup_logging():
    """Setup logging"""
    logging.basicConfig(
        filename='gcexport.log',
        level=logging.DEBUG,
        format='%(asctime)s [%(levelname)-7.7s] %(message)s'
    )

    # set up logging to console
    console = logging.StreamHandler()
    console.setLevel(logging.WARN)
    formatter = logging.Formatter('[%(levelname)s] %(message)s')
    console.setFormatter(formatter)
    logging.getLogger('').addHandler(console)


def logging_verbosity(verbosity):
    """Adapt logging verbosity, separately for logfile and console output"""
    logger = logging.getLogger()
    for handler in logger.handlers:
        if isinstance(handler, logging.FileHandler):
            # this is the logfile handler
            level = logging.DEBUG if verbosity > 0 else logging.INFO
            handler.setLevel(level)
            logging.info('New logfile level: %s', logging.getLevelName(level))
        elif isinstance(handler, logging.StreamHandler):
            # this is the console handler
            level = logging.DEBUG if verbosity > 1 else (logging.INFO if verbosity > 0 else logging.WARN)
            handler.setLevel(level)
            logging.debug('New console log level: %s', logging.getLevelName(level))


def main(argv):
    """
    Main entry point for gcexport.py
    """
    setup_logging()
    logging.info("Starting %s version %s, using Python version %s", argv[0], SCRIPT_VERSION, python_version())
    args = parse_arguments(argv)
    logging_verbosity(args.verbosity)

    print('Welcome to Garmin Connect Exporter!')

    # Create directory for data files.
    if os.path.isdir(args.directory):
        logging.warning("Output directory %s already exists. "
                        "Will skip already-downloaded files and append to the CSV file.",
                        args.directory)

    login_to_garmin_connect(args)

    # We should be logged in now.
    if not os.path.isdir(args.directory):
        os.mkdir(args.directory)

    csv_filename = args.directory + '/activities.csv'
    csv_existed = os.path.isfile(csv_filename)

    if python3:
        csv_file = open(csv_filename, mode='a', encoding='utf-8')
    else:
        csv_file = open(csv_filename, 'a')
    csv_filter = CsvFilter(csv_file, args.template)

    # Write header to CSV file
    if not csv_existed:
        csv_filter.write_header()

    if args.count == 'all':
        # If the user wants to download all activities, query the userstats
        # on the profile page to know how many are available
        print('Getting display name...', end='')
        logging.info('Profile page %s', URL_GC_PROFILE)
        profile_page = http_req_as_string(URL_GC_PROFILE)
        # write_to_file(args.directory + '/profile.html', profile_page, 'a')

        # extract the display name from the profile page, it should be in there as
        # \"displayName\":\"John.Doe\"
        pattern = re.compile(r".*\\\"displayName\\\":\\\"([-.\w]+)\\\".*", re.MULTILINE | re.DOTALL)
        match = pattern.match(profile_page)
        if not match:
            raise Exception('Did not find the display name in the profile page.')
        display_name = match.group(1)
        print(' Done. displayName=', display_name, sep='')

        print('Fetching user stats...', end='')
        logging.info('Userstats page %s', URL_GC_USERSTATS + display_name)
        result = http_req_as_string(URL_GC_USERSTATS + display_name)
        print(' Done.')

        # Persist JSON
        write_to_file(args.directory + '/userstats.json', result, 'w')

        # Modify total_to_download based on how many activities the server reports.
        json_results = json.loads(result)
        total_to_download = int(json_results['userMetrics'][0]['totalActivities'])
    else:
        total_to_download = int(args.count)
    total_downloaded = 0
    total_successfully_downloaded = 0
    total_copied = 0
    total_skipped = 0

    device_dict = dict()

    # load some dictionaries with lookup data from REST services
    activity_type_props = http_req_as_string(URL_GC_ACT_PROPS)
    # write_to_file(args.directory + '/activity_types.properties', activity_type_props, 'a')
    activity_type_name = load_properties(activity_type_props)
    event_type_props = http_req_as_string(URL_GC_EVT_PROPS)
    # write_to_file(args.directory + '/event_types.properties', event_type_props, 'a')
    event_type_name = load_properties(event_type_props)

    # This while loop will download data from the server in multiple chunks, if necessary.
    while total_downloaded < total_to_download:
        # Maximum chunk size 'LIMIT_MAXIMUM' ... 400 return status if over maximum.  So download
        # maximum or whatever remains if less than maximum.
        # As of 2018-03-06 I get return status 500 if over maximum
        if total_to_download - total_downloaded > LIMIT_MAXIMUM:
            num_to_download = LIMIT_MAXIMUM
        else:
            num_to_download = total_to_download - total_downloaded

        search_params = {'start': total_downloaded, 'limit': num_to_download}
        # Query Garmin Connect
        print('Querying list of activities ', total_downloaded + 1,
              '..', total_downloaded + num_to_download,
              '...', sep='', end='')
        
        logging.info('Activity list URL %s', URL_GC_LIST + urlencode(search_params))
        result = http_req_as_string(URL_GC_LIST + urlencode(search_params))

        print(' Done.')

        # Persist JSON activities list
        current_index = total_downloaded + 1
        activities_list_filename = '/activities-' \
            + str(current_index) + '-' \
            + str(total_downloaded + num_to_download) + '.json'
        write_to_file(args.directory + activities_list_filename, result, 'w')

        activities = json.loads(result)
        if len(activities) != num_to_download:
            logging.warning('Expected %s activities, got %s.', num_to_download, len(activities))

        # Process each activity.
        for actvty in activities:
            if args.start_activity_no and current_index < args.start_activity_no:
                pass
                # Display which entry we're skipping.
                print('Skipping Garmin Connect activity ', end='')
                print('(', current_index, '/', total_to_download, ') ', sep='', end='')
                print('[', actvty['activityId'], ']', sep='')
            else:
                # Display which entry we're working on.
                print('Garmin Connect activity ', end='')
                print('(', current_index, '/', total_to_download, ') ', sep='', end='')
                print('[', actvty['activityId'], '] ', sep='', end='')
                print(actvty['activityName'])

                # Retrieve also the detail data from the activity (the one displayed on
                # the https://connect.garmin.com/modern/activity/xxx page), because some
                # data are missing from 'a' (or are even different, e.g. for my activities
                # 86497297 or 86516281)
                activity_details = None
                details = None
                tries = MAX_TRIES
                while tries > 0:
                    activity_details = http_req_as_string(URL_GC_ACTIVITY + str(actvty['activityId']))
                    details = json.loads(activity_details)
                    # I observed a failure to get a complete JSON detail in about 5-10 calls out of 1000
                    # retrying then statistically gets a better JSON ;-)
                    if details['summaryDTO']:
                        tries = 0
                    else:
                        logging.info("Retrying activity details download %s", URL_GC_ACTIVITY + str(actvty['activityId']))
                        tries -= 1
                        if tries == 0:
                            raise Exception('Didn\'t get "summaryDTO" after ' + str(MAX_TRIES) + ' tries for ' + str(actvty['activityId']))

                extract = {}
                extract['start_time_with_offset'] = offset_date_time(actvty['startTimeLocal'], actvty['startTimeGMT'])
                elapsed_duration = details['summaryDTO']['elapsedDuration'] if 'summaryDTO' in details and 'elapsedDuration' in details['summaryDTO'] else None
                extract['elapsed_duration'] = elapsed_duration if elapsed_duration else actvty['duration']
                extract['elapsed_seconds'] = int(round(extract['elapsed_duration']))
                extract['end_time_with_offset'] = extract['start_time_with_offset'] + timedelta(seconds=extract['elapsed_seconds'])

                print('\t', extract['start_time_with_offset'].isoformat(), ', ', sep='', end='')
                print(hhmmss_from_seconds(extract['elapsed_seconds']), ', ', sep='', end='')
                if 'distance' in actvty and isinstance(actvty['distance'], (float)):
                    print("{0:.3f}".format(actvty['distance'] / 1000), 'km', sep='')
                else:
                    print('0.000 km')

                if args.desc != None:
                    append_desc = '_' + sanitize_filename(actvty['activityName'], args.desc)
                else:
                    append_desc = ''

                if args.originaltime:
                    start_time_seconds = actvty['beginTimestamp'] // 1000 if present('beginTimestamp', actvty) else None
                else:
                    start_time_seconds = None

                extract['device'] = extract_device(device_dict, details, start_time_seconds, args, http_req_as_string, write_to_file)

                workflow_prefix = "{}-".format(actvty['startTimeLocal'])
                if (isinstance(workflow_prefix,bytes)):
                    workflow_prefix = workflow_prefix.decode('utf8')
                workflow_prefix = "{}-".format(actvty['startTimeLocal'].replace("-", "").replace(":", "").replace(" ", "-"))
                friendly_filename = workflow_prefix + sanitize_filename(actvty['activityName'] , args.wdesc) + '_' + sanitize_filename(extract['device'] , args.wdevice)

                # try to get the JSON with all the samples (not all activities have it...),
                # but only if it's really needed for the CSV output
                extract['samples'] = None
                if csv_filter.is_column_active('sampleCount'):
                    try:
                        # TODO implement retries here, I have observed temporary failures
                        activity_measurements = http_req_as_string(URL_GC_ACTIVITY + str(actvty['activityId']) + "/details")
                        write_to_file(args.directory + '/activity_' + str(actvty['activityId']) + '_samples.json',
                                      activity_measurements, 'w',
                                      start_time_seconds)
                        samples = json.loads(activity_measurements)
                        extract['samples'] = samples
                    except HTTPError:
                        pass # don't abort just for missing samples...
                        # logging.info("Unable to get samples for %d", actvty['activityId'])
                        # logging.exception(e)

                extract['gear'] = None
                if csv_filter.is_column_active('gear'):
                    extract['gear'] = load_gear(str(actvty['activityId']), args)

                # Write stats to CSV.
                csv_write_record(csv_filter, extract, actvty, details, activity_type_name, event_type_name)

                copied_files, skipped_files = export_data_file(str(actvty['activityId']), activity_details, args, start_time_seconds, append_desc,
                                 actvty['startTimeLocal'], friendly_filename)
                if skipped_files == 0: total_successfully_downloaded += 1
                total_copied += copied_files
                total_skipped += skipped_files
                
            current_index += 1
        # End for loop for activities of chunk
        total_downloaded += num_to_download
    # End while loop for multiple chunks.

    csv_file.close()
    print("Total Requested.........." + str(total_to_download))
    print("Total Downloaded........." + str(total_successfully_downloaded))
    print("Total Copied(workflow)..." + str(total_copied))
    print("Total Skipped............" + str(total_skipped))

    if args.external:
        print('Open CSV output.')
        print(csv_filename)
        call([args.external, "--" + args.args, csv_filename])

    print('Done!')


if __name__ == "__main__":
    try:
        main(sys.argv)
    except KeyboardInterrupt:
        print('Interrupted')
        sys.exit(0)<|MERGE_RESOLUTION|>--- conflicted
+++ resolved
@@ -44,19 +44,8 @@
 import unicodedata
 import zipfile
 
-<<<<<<< HEAD
-prefix = ''
-
-python3 = True
-try: # for python3
-    from urllib.request import urlopen, Request, HTTPError, URLError
-except ImportError: # or python2
-    from urllib2 import urlopen, Request, HTTPError, URLError
-    python3 = False
-
-=======
 python3 = sys.version_info.major == 3
->>>>>>> 3ff4d2f2
+
 if python3:
     import http.cookiejar
     import urllib.error
@@ -234,10 +223,7 @@
 
 
 def http_req(url, post=None, headers=None):
-<<<<<<< HEAD
-    """Helper function that makes the HTTP requests."""
-    response = None
-=======
+
     """
     Helper function that makes the HTTP requests.
 
@@ -246,7 +232,7 @@
     :param headers:      dictionary of headers
     :return: response body (type 'str' with Python 2, type 'bytes' with Python 3
     """
->>>>>>> 3ff4d2f2
+
     request = Request(url)
     # Tell Garmin we're some supported browser.
     #request.add_header('User-Agent', 'Mozilla/5.0 (X11; Linux x86_64) AppleWebKit/537.36 (KHTML, \
@@ -769,12 +755,8 @@
     elif args.format == 'original':
         data_filename = os.path.join(directory, prefix + 'activity_' + activity_id + append_desc + '.zip')
         # TODO not all 'original' files are in FIT format, some are GPX or TCX...
-<<<<<<< HEAD
         fit_filename = directory + sep + prefix + 'activity_' + activity_id + '_ACTIVITY' + append_desc + '.fit'
         logging.debug('fitfilename: %s', fit_filename)
-=======
-        fit_filename = os.path.join(directory, prefix + 'activity_' + activity_id + append_desc + '.fit')
->>>>>>> 3ff4d2f2
         download_url = URL_GC_ORIGINAL_ACTIVITY + activity_id
         file_mode = 'wb'
     elif args.format == 'json':
@@ -841,28 +823,23 @@
                     name_base, name_ext = os.path.splitext(name)
                     new_name = os.path.join(directory, prefix + 'activity_' + name_base + append_desc + name_ext)
                     logging.debug('renaming %s to %s', unzipped_name, new_name)
-<<<<<<< HEAD
+
                     if len(args.workflowdirectory) and join(args.directory, name) != join(args.workflowdirectory, name):
                         copyfile(join(args.directory, name), join(args.workflowdirectory, friendly_filename + name_ext))
                         logging.info('copy file to: ' + args.workflowdirectory + '/' + friendly_filename)
                         copied_files = 1
                     move (unzipped_name, new_name)
                     logging.info('renaming %s to %s', unzipped_name, new_name)
-=======
-                    os.rename(unzipped_name, new_name)
->>>>>>> 3ff4d2f2
+
                     if file_time:
                         os.utime(new_name, (file_time, file_time))
                 zip_file.close()
             else:
                 print('\tSkipping 0Kb zip file.')
-<<<<<<< HEAD
-            remove(data_filename)
-    return copied_files, skipped_files
-=======
+
             os.remove(data_filename)
 
->>>>>>> 3ff4d2f2
+
 
 def setup_logging():
     """Setup logging"""
