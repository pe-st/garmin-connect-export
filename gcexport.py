#!/usr/bin/python
# -*- coding: utf-8 -*-

"""
File: gcexport.py
Original author: Kyle Krafka (https://github.com/kjkjava/)
Date: April 28, 2015
Fork author: Michael P (https://github.com/moderation/)
Date: February 21, 2016

Description:    Use this script to export your fitness data from Garmin Connect.
                See README.md for more information.

Activity & event types:
    https://connect.garmin.com/modern/main/js/properties/event_types/event_types.properties
    https://connect.garmin.com/modern/main/js/properties/activity_types/activity_types.properties
"""

# this avoids different pylint behaviour for python 2 and 3
from __future__ import print_function

from math import floor
from sets import Set
from urllib import urlencode
from datetime import datetime, timedelta, tzinfo
from getpass import getpass
from os import mkdir, remove, stat
from os.path import isdir, isfile
from xml.dom.minidom import parseString

import argparse
import cookielib
import json
import re
import sys
import urllib2
import zipfile

SCRIPT_VERSION = '2.0.0'

COOKIE_JAR = cookielib.CookieJar()
OPENER = urllib2.build_opener(urllib2.HTTPCookieProcessor(COOKIE_JAR))


# print cookie_jar

def hhmmss_from_seconds(sec):
    """Helper function that converts seconds to HH:MM:SS time format."""
    if isinstance(sec, (float)):
        formatted_time = str(timedelta(seconds=int(sec))).zfill(8)
    else:
        formatted_time = "0.000"
    return formatted_time


def kmh_from_mps(mps):
    """Helper function that converts meters per second (mps) to km/h."""
    return str(mps * 3.6)


def write_to_file(filename, content, mode):
    """Helper function that persists content to file."""
    write_file = open(filename, mode)
    write_file.write(content)
    write_file.close()


# url is a string, post is a dictionary of POST parameters, headers is a dictionary of headers.
def http_req(url, post=None, headers={}):
    """Helper function that makes the HTTP requests."""
    request = urllib2.Request(url)
    # Tell Garmin we're some supported browser.
    request.add_header('User-Agent', 'Mozilla/5.0 (X11; Linux x86_64) AppleWebKit/537.36 (KHTML, \
        like Gecko) Chrome/54.0.2816.0 Safari/537.36')
    for header_key, header_value in headers.iteritems():
        request.add_header(header_key, header_value)
    if post:
        # print "POSTING"
        post = urlencode(post)  # Convert dictionary to POST parameter string.
    # print(request.headers)
    # print(COOKIE_JAR)
    # print(post)
    # print(request)
    response = OPENER.open(request, data=post)  # This line may throw a urllib2.HTTPError.

    # N.B. urllib2 will follow any 302 redirects. Also, the "open" call above may throw a
    # urllib2.HTTPError which is checked for below.
    # print(response.getcode())
    if response.getcode() == 204:
        # For activities without GPS coordinates, there is no GPX download (204 = no content).
        # Write an empty file to prevent redownloading it.
        print('Writing empty file since there was no GPX activity data...')
        return ''
    elif response.getcode() != 200:
        raise Exception('Bad return code (' + str(response.getcode()) + ') for: ' + url)

    return response.read()


# idea stolen from https://stackoverflow.com/a/31852401/3686
def load_properties(multiline, sep='=', comment_char='#'):
    """
    Read a multiline string of properties (key/value pair separated by *sep*) into a dict

    :param multiline: input string of properties
    :param sep:       separator between key and value
    :param comment_char: lines starting with this chara are considered comments, not key/value pairs
    :return:
    """
    props = {}
    for line in multiline.splitlines():
        stripped_line = line.strip()
        if stripped_line and not stripped_line.startswith(comment_char):
            key_value = stripped_line.split(sep)
            key = key_value[0].strip()
            value = sep.join(key_value[1:]).strip().strip('"')
            props[key] = value
    return props


def value_if_found_else_key(some_dict, key):
    """Lookup a value in some_dict and use the key itself as fallback"""
    return some_dict.get(key, key)


def absentOrNull(element, act):
    """Return False only if act[element] is valid and not None"""
    if not act:
        return True
    elif element not in act:
        return True
    elif act[element]:
        return False
    else:
        return True


def from_activities_or_detail(element, act, detail, detail_container):
    """Return detail[detail_container][element] if valid and act[element] (or None) otherwise"""
    if absentOrNull(detail_container, detail) or absentOrNull(element, detail[detail_container]):
        return None if absentOrNull(element, act) else act[element]
    else:
        return detail[detail_container][element]


def trunc6(some_float):
    """Return the given float as string formatted with six digit precision"""
    return "{0:12.6f}".format(floor(some_float * 1000000) / 1000000).lstrip()


# A class building tzinfo objects for fixed-offset time zones.
# (copied from https://docs.python.org/2/library/datetime.html)
class FixedOffset(tzinfo):
    """Fixed offset in minutes east from UTC."""

    def __init__(self, offset, name):
        self.__offset = timedelta(minutes=offset)
        self.__name = name

    def utcoffset(self, dt):
        return self.__offset

    def tzname(self, dt):
        return self.__name

    def dst(self, dt):
        return timedelta(0)


def offset_date_time(time_local, time_gmt):
    """
    Build an 'aware' datetime from two 'naive' datetime objects (that is timestamps
    as present in the activitylist-service.json), using the time difference as offset.
    """
    local_dt = datetime.strptime(time_local, "%Y-%m-%d %H:%M:%S")
    gmt_dt = datetime.strptime(time_gmt, "%Y-%m-%d %H:%M:%S")
    offset = local_dt - gmt_dt
    offset_tz = FixedOffset(offset.seconds / 60, "LCL")
    return local_dt.replace(tzinfo=offset_tz)


# map the numeric parentTypeId to its name for the CSV output
parent_type_id = {
    1: 'running',
    2: 'cycling',
    3: 'hiking',
    4: 'other',
    9: 'walking',
    17: 'any activity type',
    26: 'swimming',
    29: 'fitness equipment',
    71: 'motorcycling',
    83: 'transition',
    144: 'diving',
    149: 'yoga'
}

# typeId values using pace instead of speed
uses_pace = Set([1, 3, 9])  # running, hiking, walking


def paceOrSpeedRaw(typeId, parentTypeId, mps):
    kmh = 3.6 * mps
    if (typeId in uses_pace) or (parentTypeId in uses_pace):
        return 60 / kmh
    else:
        return kmh


def paceOrSpeedFormatted(typeId, parentTypeId, mps):
<<<<<<< HEAD
	kmh = 3.6 * mps
	if (typeId in uses_pace) or (parentTypeId in uses_pace):
		# format seconds per kilometer as MM:SS, see https://stackoverflow.com/a/27751293
		return '{0:02d}:{1:02d}'.format(*divmod(int(round(3600 / kmh)), 60))
	else:
		return "{0:.1f}".format(round(kmh, 1))


print 'Welcome to Garmin Connect Exporter!'

# Create directory for data files.
if isdir(args.directory):
	print 'Warning: Output directory already exists. Will skip already-downloaded files and append to the CSV file.'

username = args.username if args.username else raw_input('Username: ')
password = args.password if args.password else getpass()

# Maximum number of activities you can request at once.
# Used to be 100 and enforced by Garmin for older endpoints; for the current endpoint 'url_gc_search'
# the limit is not known (I have less than 1000 activities and could get them all in one go)
limit_maximum = 1000

max_tries = 3

WEBHOST = "https://connect.garmin.com"
REDIRECT = "https://connect.garmin.com/post-auth/login"
BASE_URL = "http://connect.garmin.com/en-US/signin"
GAUTH = "http://connect.garmin.com/gauth/hostname"
SSO = "https://sso.garmin.com/sso"
CSS = "https://static.garmincdn.com/com.garmin.connect/ui/css/gauth-custom-v1.2-min.css"

data = {'service': REDIRECT,
    'webhost': WEBHOST,
    'source': BASE_URL,
    'redirectAfterAccountLoginUrl': REDIRECT,
    'redirectAfterAccountCreationUrl': REDIRECT,
    'gauthHost': SSO,
    'locale': 'en_US',
    'id': 'gauth-widget',
    'cssUrl': CSS,
    'clientId': 'GarminConnect',
    'rememberMeShown': 'true',
    'rememberMeChecked': 'false',
    'createAccountShown': 'true',
    'openCreateAccount': 'false',
    'usernameShown': 'false',
    'displayNameShown': 'false',
    'consumeServiceTicket': 'false',
    'initialFocus': 'true',
    'embedWidget': 'false',
    'generateExtraServiceTicket': 'false'}

print urllib.urlencode(data)

# URLs for various services.
url_gc_login     = 'https://sso.garmin.com/sso/login?' + urllib.urlencode(data)
url_gc_post_auth = 'https://connect.garmin.com/modern/activities?'
url_gc_summary   = 'https://connect.garmin.com/proxy/activity-search-service-1.2/json/activities?start=0&limit=1'
url_gc_search    = 'https://connect.garmin.com/modern/proxy/activitylist-service/activities/search/activities?'
url_gc_activity  = 'https://connect.garmin.com/modern/proxy/activity-service/activity/'
url_gc_device    = 'https://connect.garmin.com/modern/proxy/device-service/deviceservice/app-info/'
url_gc_act_props = 'https://connect.garmin.com/modern/main/js/properties/activity_types/activity_types.properties'
url_gc_evt_props = 'https://connect.garmin.com/modern/main/js/properties/event_types/event_types.properties'
url_gc_gpx_activity = 'https://connect.garmin.com/modern/proxy/download-service/export/gpx/activity/'
url_gc_tcx_activity = 'https://connect.garmin.com/modern/proxy/download-service/export/tcx/activity/'
url_gc_original_activity = 'http://connect.garmin.com/proxy/download-service/files/activity/'

# Initially, we need to get a valid session cookie, so we pull the login page.
print 'Request login page'
http_req(url_gc_login)
print 'Finish login page'

# Now we'll actually login.
post_data = {'username': username, 'password': password, 'embed': 'true', 'lt': 'e1s1', '_eventId': 'submit', 'displayNameRequired': 'false'}  # Fields that are passed in a typical Garmin login.
print 'Post login data'
login_response = http_req(url_gc_login, post_data)
print 'Finish login post'

# extract the ticket from the login response
pattern = re.compile(r".*\?ticket=([-\w]+)\";.*", re.MULTILINE|re.DOTALL)
match = pattern.match(login_response)
if not match:
	raise Exception('Did not get a ticket in the login response. Cannot log in. Did you enter the correct username and password?')
login_ticket = match.group(1)
print 'login ticket=' + login_ticket

print 'Request authentication'
# print url_gc_post_auth + 'ticket=' + login_ticket
http_req(url_gc_post_auth + 'ticket=' + login_ticket)
print 'Finished authentication'

# We should be logged in now.
if not isdir(args.directory):
	mkdir(args.directory)

csv_filename = args.directory + '/activities.csv'
csv_existed = isfile(csv_filename)

csv_file = open(csv_filename, 'a')

# Write header to CSV file
if not csv_existed:
	csv_file.write('Activity name,\
Description,\
Begin timestamp,\
Duration (h:m:s),\
Moving duration (h:m:s),\
Distance (km),\
Average speed (km/h or min/km),\
Average moving speed (km/h or min/km),\
Max. speed (km/h or min/km),\
Elevation loss uncorrected (m),\
Elevation gain uncorrected (m),\
Elevation min. uncorrected (m),\
Elevation max. uncorrected (m),\
Max. heart rate (bpm),\
Average heart rate (bpm),\
Calories,\
Avg. cadence (rpm),\
Max. cadence (rpm),\
Strokes,\
Avg. temp (°C),\
Min. temp (°C),\
Max. temp (°C),\
End timestamp,\
Begin timestamp (ms),\
End timestamp (ms),\
Device,\
Activity type,\
Event type,\
Time zone,\
Begin latitude (°DD),\
Begin longitude (°DD),\
End latitude (°DD),\
End longitude (°DD),\
Elevation gain corrected (m),\
Elevation loss corrected (m),\
Elevation max. corrected (m),\
Elevation min. corrected (m),\
Sample count\n')

if args.count == 'all':
	# If the user wants to download all activities, first download one,
	# then the result of that request will tell us how many are available
	# so we will modify the variables then.
	print "Making result summary request ~~~~~~~~~~~~~~~~~~~~~~~~~~~~~~~~~~"
	print url_gc_summary
	result = http_req(url_gc_summary)
	print "Finished result summary request ~~~~~~~~~~~~~~~~~~~~~~~~~~~~~~~~"

	# Persist JSON
	writeToFile(args.directory + '/activities-summary.json', result)

	# Modify total_to_download based on how many activities the server reports.
	json_results = json.loads(result)  # TODO: Catch possible exceptions here.
	total_to_download = int(json_results['results']['totalFound'])
else:
	total_to_download = int(args.count)
total_downloaded = 0

device_dict = dict()

# load some dictionaries with lookup data from REST services
activityTypeProps = http_req(url_gc_act_props)
# writeToFile(args.directory + '/activity_types.properties', activityTypeProps)
activityTypeName = loadProperties(activityTypeProps)
eventTypeProps = http_req(url_gc_evt_props)
# writeToFile(args.directory + '/event_types.properties', eventTypeProps)
eventTypeName = loadProperties(eventTypeProps)

# This while loop will download data from the server in multiple chunks, if necessary.
while total_downloaded < total_to_download:
	# Maximum chunk size 'limit_maximum' ... 400 return status if over maximum.  So download maximum or whatever remains if less than maximum.
	# As of 2018-03-06 I get return status 500 if over maximum
	if total_to_download - total_downloaded > limit_maximum:
		num_to_download = limit_maximum
	else:
		num_to_download = total_to_download - total_downloaded

	search_params = {'start': total_downloaded, 'limit': num_to_download}
	# Query Garmin Connect
	print "Making activity request ~~~~~~~~~~~~~~~~~~~~~~~~~~~~~~~~~~~~~~"
	print url_gc_search + urlencode(search_params)
	result = http_req(url_gc_search + urlencode(search_params))
	print "Finished activity request ~~~~~~~~~~~~~~~~~~~~~~~~~~~~~~~~~~~~~~"

	# Persist JSON
	writeToFile(args.directory + '/activities.json', result)

	json_results = json.loads(result)  # TODO: Catch possible exceptions here.

	# search = json_results['results']['search']

	# Pull out just the list of activities.
	activities = json_results

	# Process each activity.
	for a in activities:
		# Display which entry we're working on.
		print 'Garmin Connect activity: [' + str(a['activityId']) + ']',
		print a['activityName']

		# Retrieve also the detail data from the activity (the one displayed on
		# the https://connect.garmin.com/modern/activity/xxx page), because some
		# data are missing from 'a' (or are even different, e.g. for my activities
		# 86497297 or 86516281)
		activity_details = None
		details = None
		tries = max_tries
		while tries > 0:
			activity_details = http_req(url_gc_activity + str(a['activityId']))
			details = json.loads(activity_details)
			# I observed a failure to get a complete JSON detail in about 5-10 calls out of 1000
			# retrying then statistically gets a better JSON ;-)
			if len(details['summaryDTO']) > 0:
				tries = 0
			else:
				print 'retrying for ' + str(a['activityId'])
				tries -= 1
				if tries == 0:
					raise Exception('Didn\'t get "summaryDTO" after ' + str(max_tries) + ' tries for ' + str(a['activityId']))

		parentTypeId = 4 if absentOrNull('activityType', a) else a['activityType']['parentTypeId']
		typeId = 4 if absentOrNull('activityType', a) else a['activityType']['typeId']

		startTimeWithOffset = offsetDateTime(a['startTimeLocal'], a['startTimeGMT'])
		elapsedDuration = details['summaryDTO']['elapsedDuration'] if details['summaryDTO'] else None
		duration = elapsedDuration if elapsedDuration else a['duration']
		durationSeconds = int(round(duration))
		endTimeWithOffset = startTimeWithOffset + timedelta(seconds=durationSeconds) if duration else None

		# get some values from detail if present, from a otherwise
		startLatitude = fromActivitiesOrDetail('startLatitude', a, details, 'summaryDTO')
		startLongitude = fromActivitiesOrDetail('startLongitude', a, details, 'summaryDTO')
		endLatitude = fromActivitiesOrDetail('endLatitude', a, details, 'summaryDTO')
		endLongitude = fromActivitiesOrDetail('endLongitude', a, details, 'summaryDTO')

		print '\t' + startTimeWithOffset.isoformat() + ',',
		if 'duration' in a:
			print hhmmssFromSeconds(a['duration']) + ',',
		else:
			print '??:??:??,',
		if 'distance' in a:
			print "{0:.3f}".format(a['distance']/1000)
		else:
			print '0.000 km'

		# try to get the device details (and cache them, as they're used for multiple activities)
		device = None
		device_app_inst_id = None if absentOrNull('metadataDTO', details) else details['metadataDTO']['deviceApplicationInstallationId']
		if device_app_inst_id:
			if not (device_dict.has_key(device_app_inst_id)):
				# print '\tGetting device details ' + str(device_app_inst_id)
				device_details = http_req(url_gc_device + str(device_app_inst_id))
				writeToFile(args.directory + '/device_' + str(device_app_inst_id) + '.json', device_details)
				device_dict[device_app_inst_id] = None if not device_details else json.loads(device_details)
			device = device_dict[device_app_inst_id]

		if args.format == 'gpx':
			data_filename = args.directory + '/activity_' + str(a['activityId']) + '.gpx'
			download_url = url_gc_gpx_activity + str(a['activityId']) + '?full=true'
			# download_url = url_gc_gpx_activity + str(a['activityId']) + '?full=true' + '&original=true'
			print download_url
			file_mode = 'w'
		elif args.format == 'tcx':
			data_filename = args.directory + '/activity_' + str(a['activityId']) + '.tcx'
			download_url = url_gc_tcx_activity + str(a['activityId']) + '?full=true'
			file_mode = 'w'
		elif args.format == 'original':
			data_filename = args.directory + '/activity_' + str(a['activityId']) + '.zip'
			fit_filename = args.directory + '/' + str(a['activityId']) + '.fit'
			download_url = url_gc_original_activity + str(a['activityId'])
			file_mode = 'wb'
		elif args.format == 'json':
			data_filename = args.directory + '/activity_' + str(a['activityId']) + '.json'
			file_mode = 'w'
		else:
			raise Exception('Unrecognized format.')

		if isfile(data_filename):
			print '\tData file already exists; skipping...'
			continue
		if args.format == 'original' and isfile(fit_filename):  # Regardless of unzip setting, don't redownload if the ZIP or FIT file exists.
			print '\tFIT data file already exists; skipping...'
			continue

		if args.format != 'json':
			# Download the data file from Garmin Connect.
			# If the download fails (e.g., due to timeout), this script will die, but nothing
			# will have been written to disk about this activity, so just running it again
			# should pick up where it left off.
			print '\tDownloading file...',

			try:
				data = http_req(download_url)
			except urllib2.HTTPError as e:
				# Handle expected (though unfortunate) error codes; die on unexpected ones.
				if e.code == 500 and args.format == 'tcx':
					# Garmin will give an internal server error (HTTP 500) when downloading TCX files if the original was a manual GPX upload.
					# Writing an empty file prevents this file from being redownloaded, similar to the way GPX files are saved even when there are no tracks.
					# One could be generated here, but that's a bit much. Use the GPX format if you want actual data in every file,
					# as I believe Garmin provides a GPX file for every activity.
					print 'Writing empty file since Garmin did not generate a TCX file for this activity...',
					data = ''
				elif e.code == 404 and args.format == 'original':
					# For manual activities (i.e., entered in online without a file upload), there is no original file.
					# Write an empty file to prevent redownloading it.
					print 'Writing empty file since there was no original activity data...',
					data = ''
				else:
					raise Exception('Failed. Got an unexpected HTTP error (' + str(e.code) + download_url +').')
		else:
			data = activity_details

		save_file = open(data_filename, file_mode)
		save_file.write(data)
		save_file.close()

		# Write stats to CSV.
		empty_record = '"",'

		csv_record = ''

		csv_record += empty_record if absentOrNull('activityName', a) else '"' + a['activityName'].replace('"', '""') + '",'
		csv_record += empty_record if absentOrNull('description', a) else '"' + a['description'].replace('"', '""') + '",'
		csv_record += '"' + startTimeWithOffset.isoformat() + '",'
		csv_record += empty_record if not duration else hhmmssFromSeconds(round(duration)) + ','
		csv_record += empty_record if absentOrNull('movingDuration', details['summaryDTO']) else hhmmssFromSeconds(details['summaryDTO']['movingDuration']) + ','
		csv_record += empty_record if absentOrNull('distance', a) else '"' + "{0:.5f}".format(a['distance']/1000) + '",'
		csv_record += empty_record if absentOrNull('averageSpeed', a) else '"' + trunc6(paceOrSpeedRaw(typeId, parentTypeId, a['averageSpeed'])) + '",'
		csv_record += empty_record if absentOrNull('averageMovingSpeed', details['summaryDTO']) else '"' + trunc6(paceOrSpeedRaw(typeId, parentTypeId, details['summaryDTO']['averageMovingSpeed'])) + '",'
		csv_record += empty_record if absentOrNull('maxSpeed', details['summaryDTO']) else '"' + trunc6(paceOrSpeedRaw(typeId, parentTypeId, details['summaryDTO']['maxSpeed'])) + '",'
		csv_record += empty_record if a['elevationCorrected'] or absentOrNull('elevationLoss', details['summaryDTO']) else '"' + str(round(details['summaryDTO']['elevationLoss'], 2)) + '",'
		csv_record += empty_record if a['elevationCorrected'] or absentOrNull('elevationGain', details['summaryDTO']) else '"' + str(round(details['summaryDTO']['elevationGain'], 2)) + '",'
		csv_record += empty_record if a['elevationCorrected'] or absentOrNull('minElevation', details['summaryDTO']) else '"' + str(round(details['summaryDTO']['minElevation'], 2)) + '",'
		csv_record += empty_record if a['elevationCorrected'] or absentOrNull('maxElevation', details['summaryDTO']) else '"' + str(round(details['summaryDTO']['maxElevation'], 2)) + '",'
		csv_record += empty_record if absentOrNull('maxHR', a) else '"' + "{0:.0f}".format(a['maxHR']) + '",'
		csv_record += empty_record if absentOrNull('averageHR', a) else '"' + "{0:.0f}".format(a['averageHR']) + '",'
		csv_record += empty_record if absentOrNull('calories', details['summaryDTO']) else '"' + "{0:.0f}".format(details['summaryDTO']['calories']) + '",'
		csv_record += empty_record if absentOrNull('averageBikingCadenceInRevPerMinute', a) else '"' + str(a['averageBikingCadenceInRevPerMinute']) + '",'
		csv_record += empty_record if absentOrNull('maxBikingCadenceInRevPerMinute', a) else '"' + str(a['maxBikingCadenceInRevPerMinute']) + '",'
		csv_record += empty_record if absentOrNull('strokes', a) else '"' + str(a['strokes']) + '",'
		csv_record += empty_record if absentOrNull('averageTemperature', details['summaryDTO']) else '"' + str(details['summaryDTO']['averageTemperature']) + '",'
		csv_record += empty_record if absentOrNull('minTemperature', details['summaryDTO']) else '"' + str(details['summaryDTO']['minTemperature']) + '",'
		csv_record += empty_record if absentOrNull('maxTemperature', details['summaryDTO']) else '"' + str(details['summaryDTO']['maxTemperature']) + '",'
		csv_record += empty_record if not endTimeWithOffset else '"' + endTimeWithOffset.isoformat() + '",'
		csv_record += empty_record if absentOrNull('beginTimestamp', a) else '"' + str(a['beginTimestamp']) + '",'
		csv_record += empty_record if absentOrNull('beginTimestamp', a) else '"' + str(a['beginTimestamp']+durationSeconds*1000) + '",'
		csv_record += empty_record if absentOrNull('productDisplayName', device) else '"' + device['productDisplayName'].replace('"', '""') + ' ' + device['versionString'] + '",'
		csv_record += empty_record if absentOrNull('activityType', a) else '"' + valueIfFoundElseKey(activityTypeName, 'activity_type_' + a['activityType']['typeKey']) + '",'
		csv_record += empty_record if absentOrNull('eventType', a) else '"' + valueIfFoundElseKey(eventTypeName, a['eventType']['typeKey']) + '",'
		csv_record += '"' + startTimeWithOffset.isoformat()[-6:] + '",'
		csv_record += empty_record if not startLatitude else '"' + trunc6(startLatitude) + '",'
		csv_record += empty_record if not startLongitude else '"' + trunc6(startLongitude) + '",'
		csv_record += empty_record if not endLatitude else '"' + trunc6(endLatitude) + '",'
		csv_record += empty_record if not endLongitude else '"' + trunc6(endLongitude) + '",'
		csv_record += empty_record if not a['elevationCorrected'] or absentOrNull('elevationGain', details['summaryDTO']) else '"' + str(round(details['summaryDTO']['elevationGain'], 2)) + '",'
		csv_record += empty_record if not a['elevationCorrected'] or absentOrNull('elevationLoss', details['summaryDTO']) else '"' + str(round(details['summaryDTO']['elevationLoss'], 2)) + '",'
		csv_record += empty_record if not a['elevationCorrected'] or absentOrNull('maxElevation', details['summaryDTO']) else '"' + str(round(details['summaryDTO']['maxElevation'], 2)) + '",'
		csv_record += empty_record if not a['elevationCorrected'] or absentOrNull('minElevation', details['summaryDTO']) else '"' + str(round(details['summaryDTO']['minElevation'], 2)) + '",'
		csv_record += '""'         # no Sample Count in JSON
		csv_record += '\n'

		csv_file.write(csv_record.encode('utf8'))

		if args.format == 'gpx' and data:
			# Validate GPX data. If we have an activity without GPS data (e.g., running on a treadmill),
			# Garmin Connect still kicks out a GPX (sometimes), but there is only activity information, no GPS data.
			# N.B. You can omit the XML parse (and the associated log messages) to speed things up.
			gpx = parseString(data)
			gpx_data_exists = len(gpx.getElementsByTagName('trkpt')) > 0

			if gpx_data_exists:
				print 'Done. GPX data saved.'
			else:
				print 'Done. No track points found.'
		elif args.format == 'original':
			if args.unzip and data_filename[-3:].lower() == 'zip':  # Even manual upload of a GPX file is zipped, but we'll validate the extension.
				print "Unzipping and removing original files...",
				print 'Filesize is: ' + str(stat(data_filename).st_size)
				if stat(data_filename).st_size > 0:
					zip_file = open(data_filename, 'rb')
					z = zipfile.ZipFile(zip_file)
					for name in z.namelist():
						z.extract(name, args.directory)
					zip_file.close()
				else:
					print 'Skipping 0Kb zip file.'
				remove(data_filename)
			print 'Done.'
		elif args.format == 'json':
			# print nothing here
			pass
		else:
			# TODO: Consider validating other formats.
			print 'Done.'
	total_downloaded += num_to_download
# End while loop for multiple chunks.

csv_file.close()

print 'Open CSV output.'
print csv_filename
# call(["open", csv_filename])

print 'Done!'
=======
    kmh = 3.6 * mps
    if (typeId in uses_pace) or (parentTypeId in uses_pace):
        # format seconds per kilometer as MM:SS, see https://stackoverflow.com/a/27751293
        return '{0:02d}:{1:02d}'.format(*divmod(int(round(3600 / kmh)), 60))
    else:
        return "{0:.1f}".format(round(kmh, 1))


def main(argv):
    CURRENT_DATE = datetime.now().strftime('%Y-%m-%d')
    ACTIVITIES_DIRECTORY = './' + CURRENT_DATE + '_garmin_connect_export'

    PARSER = argparse.ArgumentParser()

    # TODO: Implement verbose and/or quiet options.
    # PARSER.add_argument('-v', '--verbose', help="increase output verbosity", action="store_true")
    PARSER.add_argument('--version', help="print version and exit", action="store_true")
    PARSER.add_argument('--username', help="your Garmin Connect username (otherwise, you will be \
        prompted)", nargs='?')
    PARSER.add_argument('--password', help="your Garmin Connect password (otherwise, you will be \
        prompted)", nargs='?')
    PARSER.add_argument('-c', '--count', nargs='?', default="1", help="number of recent activities to \
        download, or 'all' (default: 1)")
    PARSER.add_argument('-f', '--format', nargs='?', choices=['gpx', 'tcx', 'original', 'json'], default="gpx",
        help="export format; can be 'gpx', 'tcx', 'original' or 'json' (default: 'gpx')")
    PARSER.add_argument('-d', '--directory', nargs='?', default=ACTIVITIES_DIRECTORY, help="the \
        directory to export to (default: './YYYY-MM-DD_garmin_connect_export')")
    PARSER.add_argument('-u', '--unzip', help="if downloading ZIP files (format: 'original'), unzip \
        the file and removes the ZIP file", action="store_true")

    ARGS = PARSER.parse_args(argv[1:])

    if ARGS.version:
        print(argv[0] + ", version " + SCRIPT_VERSION)
        exit(0)

    print('Welcome to Garmin Connect Exporter!')

    # Create directory for data files.
    if isdir(ARGS.directory):
        print('Warning: Output directory already exists. Will skip already-downloaded files and \
            append to the CSV file.')

    USERNAME = ARGS.username if ARGS.username else input('Username: ')
    PASSWORD = ARGS.password if ARGS.password else getpass()

    # Maximum number of activities you can request at once.
    # Used to be 100 and enforced by Garmin for older endpoints; for the current endpoint 'URL_GC_LIST'
    # the limit is not known (I have less than 1000 activities and could get them all in one go)
    LIMIT_MAXIMUM = 1000

    MAX_TRIES = 3

    WEBHOST = "https://connect.garmin.com"
    REDIRECT = "https://connect.garmin.com/post-auth/login"
    BASE_URL = "http://connect.garmin.com/en-US/signin"
    GAUTH = "http://connect.garmin.com/gauth/hostname"
    SSO = "https://sso.garmin.com/sso"
    CSS = "https://static.garmincdn.com/com.garmin.connect/ui/css/gauth-custom-v1.2-min.css"

    DATA = {
        'service': REDIRECT,
        'webhost': WEBHOST,
        'source': BASE_URL,
        'redirectAfterAccountLoginUrl': REDIRECT,
        'redirectAfterAccountCreationUrl': REDIRECT,
        'gauthHost': SSO,
        'locale': 'en_US',
        'id': 'gauth-widget',
        'cssUrl': CSS,
        'clientId': 'GarminConnect',
        'rememberMeShown': 'true',
        'rememberMeChecked': 'false',
        'createAccountShown': 'true',
        'openCreateAccount': 'false',
        'usernameShown': 'false',
        'displayNameShown': 'false',
        'consumeServiceTicket': 'false',
        'initialFocus': 'true',
        'embedWidget': 'false',
        'generateExtraServiceTicket': 'false'
    }

    print(urlencode(DATA))

    # URLs for various services.
    URL_GC_LOGIN = 'https://sso.garmin.com/sso/login?' + urlencode(DATA)
    URL_GC_POST_AUTH = 'https://connect.garmin.com/modern/activities?'
    URL_GC_SEARCH = 'https://connect.garmin.com/proxy/activity-search-service-1.2/json/activities?start=0&limit=1'
    URL_GC_LIST = \
        'https://connect.garmin.com/modern/proxy/activitylist-service/activities/search/activities?'
    URL_GC_ACTIVITY = 'https://connect.garmin.com/modern/proxy/activity-service/activity/'
    url_gc_device = 'https://connect.garmin.com/modern/proxy/device-service/deviceservice/app-info/'
    url_gc_act_props = 'https://connect.garmin.com/modern/main/js/properties/activity_types/activity_types.properties'
    url_gc_evt_props = 'https://connect.garmin.com/modern/main/js/properties/event_types/event_types.properties'
    URL_GC_GPX_ACTIVITY = \
        'https://connect.garmin.com/modern/proxy/download-service/export/gpx/activity/'
    URL_GC_TCX_ACTIVITY = \
        'https://connect.garmin.com/modern/proxy/download-service/export/tcx/activity/'
    URL_GC_ORIGINAL_ACTIVITY = 'http://connect.garmin.com/proxy/download-service/files/activity/'

    # Initially, we need to get a valid session cookie, so we pull the login page.
    print('Request login page')
    http_req(URL_GC_LOGIN)
    print('Finish login page')

    # Now we'll actually login.
    # Fields that are passed in a typical Garmin login.
    POST_DATA = {
        'username': USERNAME,
        'password': PASSWORD,
        'embed': 'true',
        'lt': 'e1s1',
        '_eventId': 'submit',
        'displayNameRequired': 'false'
    }

    print('Post login data')
    LOGIN_RESPONSE = http_req(URL_GC_LOGIN, POST_DATA)
    print('Finish login post')

    # extract the ticket from the login response
    PATTERN = re.compile(r".*\?ticket=([-\w]+)\";.*", re.MULTILINE | re.DOTALL)
    MATCH = PATTERN.match(LOGIN_RESPONSE)
    if not MATCH:
        raise Exception('Did not get a ticket in the login response. Cannot log in. Did \
    you enter the correct username and password?')
    LOGIN_TICKET = MATCH.group(1)
    print('login ticket=' + LOGIN_TICKET)

    print("Request authentication URL: " + URL_GC_POST_AUTH + 'ticket=' + LOGIN_TICKET)
    http_req(URL_GC_POST_AUTH + 'ticket=' + LOGIN_TICKET)
    print('Finished authentication')

    # We should be logged in now.
    if not isdir(ARGS.directory):
        mkdir(ARGS.directory)

    CSV_FILENAME = ARGS.directory + '/activities.csv'
    CSV_EXISTED = isfile(CSV_FILENAME)

    CSV_FILE = open(CSV_FILENAME, 'a')

    # Write header to CSV file
    if not CSV_EXISTED:
        CSV_FILE.write('Activity name,\
    Description,\
    Begin timestamp,\
    Duration (h:m:s),\
    Moving duration (h:m:s),\
    Distance (km),\
    Average speed (km/h or min/km),\
    Average moving speed (km/h or min/km),\
    Max. speed (km/h or min/km),\
    Elevation loss uncorrected (m),\
    Elevation gain uncorrected (m),\
    Elevation min. uncorrected (m),\
    Elevation max. uncorrected (m),\
    Min. heart rate (bpm),\
    Max. heart rate (bpm),\
    Average heart rate (bpm),\
    Calories,\
    Avg. cadence (rpm),\
    Max. cadence (rpm),\
    Strokes,\
    Avg. temp (°C),\
    Min. temp (°C),\
    Max. temp (°C),\
    Map,\
    End timestamp,\
    Begin timestamp (ms),\
    End timestamp (ms),\
    Device,\
    Activity type,\
    Event type,\
    Time zone,\
    Begin latitude (°DD),\
    Begin longitude (°DD),\
    End latitude (°DD),\
    End longitude (°DD),\
    Elevation gain corrected (m),\
    Elevation loss corrected (m),\
    Elevation max. corrected (m),\
    Elevation min. corrected (m),\
    Sample count\n')

    if ARGS.count == 'all':
        # If the user wants to download all activities, first download one,
        # then the result of that request will tell us how many are available
        # so we will modify the variables then.
        print("Making result summary request ~~~~~~~~~~~~~~~~~~~~~~~~~~~~~~~~~~")
        print(URL_GC_SEARCH)
        result = http_req(URL_GC_SEARCH)
        print("Finished result summary request ~~~~~~~~~~~~~~~~~~~~~~~~~~~~~~~~")

        # Persist JSON
        write_to_file(ARGS.directory + '/activities-summary.json', result, 'a')

        # Modify TOTAL_TO_DOWNLOAD based on how many activities the server reports.
        json_results = json.loads(result)  # TODO: Catch possible exceptions here.
        TOTAL_TO_DOWNLOAD = int(json_results['results']['totalFound'])
    else:
        TOTAL_TO_DOWNLOAD = int(ARGS.count)
    TOTAL_DOWNLOADED = 0

    device_dict = dict()

    # load some dictionaries with lookup data from REST services
    activityTypeProps = http_req(url_gc_act_props)
    # write_to_file(ARGS.directory + '/activity_types.properties', activityTypeProps, 'a')
    activityTypeName = load_properties(activityTypeProps)
    eventTypeProps = http_req(url_gc_evt_props)
    # write_to_file(ARGS.directory + '/event_types.properties', eventTypeProps, 'a')
    eventTypeName = load_properties(eventTypeProps)

    # This while loop will download data from the server in multiple chunks, if necessary.
    while TOTAL_DOWNLOADED < TOTAL_TO_DOWNLOAD:
        # Maximum chunk size 'LIMIT_MAXIMUM' ... 400 return status if over maximum.  So download
        # maximum or whatever remains if less than maximum.
        # As of 2018-03-06 I get return status 500 if over maximum
        if TOTAL_TO_DOWNLOAD - TOTAL_DOWNLOADED > LIMIT_MAXIMUM:
            NUM_TO_DOWNLOAD = LIMIT_MAXIMUM
        else:
            NUM_TO_DOWNLOAD = TOTAL_TO_DOWNLOAD - TOTAL_DOWNLOADED

        SEARCH_PARAMS = {'start': TOTAL_DOWNLOADED, 'limit': NUM_TO_DOWNLOAD}
        # Query Garmin Connect
        print("Making activity request ~~~~~~~~~~~~~~~~~~~~~~~~~~~~~~~~~~~~~~")
        print(URL_GC_LIST + urlencode(SEARCH_PARAMS))
        RESULT = http_req(URL_GC_LIST + urlencode(SEARCH_PARAMS))
        print("Finished activity request ~~~~~~~~~~~~~~~~~~~~~~~~~~~~~~~~~~~~~~")

        # Persist JSON
        write_to_file(ARGS.directory + '/activities.json', RESULT, 'a')

        JSON_RESULTS = json.loads(RESULT)  # TODO: Catch possible exceptions here.

        # search = JSON_RESULTS['results']['search']

        # Pull out just the list of activities.
        ACTIVITIES = JSON_RESULTS

        # Process each activity.
        for a in ACTIVITIES:
            # Display which entry we're working on.
            print('Garmin Connect activity: [' + str(a['activityId']) + '] ', end='')
            print(a['activityName'])

            # Retrieve also the detail data from the activity (the one displayed on
            # the https://connect.garmin.com/modern/activity/xxx page), because some
            # data are missing from 'a' (or are even different, e.g. for my activities
            # 86497297 or 86516281)
            activity_details = None
            details = None
            tries = MAX_TRIES
            while tries > 0:
                activity_details = http_req(URL_GC_ACTIVITY + str(a['activityId']))
                details = json.loads(activity_details)
                # I observed a failure to get a complete JSON detail in about 5-10 calls out of 1000
                # retrying then statistically gets a better JSON ;-)
                if len(details['summaryDTO']) > 0:
                    tries = 0
                else:
                    print('retrying for ' + str(a['activityId']))
                    tries -= 1
                    if tries == 0:
                        raise Exception('Didn\'t get "summaryDTO" after ' + str(MAX_TRIES) + ' tries for ' + str(a['activityId']))

            parentTypeId = 4 if absentOrNull('activityType', a) else a['activityType']['parentTypeId']
            typeId = 4 if absentOrNull('activityType', a) else a['activityType']['typeId']

            startTimeWithOffset = offset_date_time(a['startTimeLocal'], a['startTimeGMT'])
            elapsedDuration = details['summaryDTO']['elapsedDuration'] if 'summaryDTO' in details and 'elapsedDuration' in details['summaryDTO'] else None
            duration = elapsedDuration if elapsedDuration else a['duration']
            durationSeconds = int(round(duration))
            endTimeWithOffset = startTimeWithOffset + timedelta(seconds=durationSeconds) if duration else None

            # get some values from detail if present, from a otherwise
            startLatitude = from_activities_or_detail('startLatitude', a, details, 'summaryDTO')
            startLongitude = from_activities_or_detail('startLongitude', a, details, 'summaryDTO')
            endLatitude = from_activities_or_detail('endLatitude', a, details, 'summaryDTO')
            endLongitude = from_activities_or_detail('endLongitude', a, details, 'summaryDTO')

            print('\t' + startTimeWithOffset.isoformat() + ', ', end='')
            if 'duration' in a:
                print(hhmmss_from_seconds(a['duration']) + ', ', end='')
            else:
                print('??:??:??, ', end='')
            if 'distance' in a and isinstance(a['distance'], (float)):
                print("{0:.3f}".format(a['distance'] / 1000) + 'km')
            else:
                print('0.000 km')

            # try to get the device details (and cache them, as they're used for multiple activities)
            device = None
            device_app_inst_id = None if absentOrNull('metadataDTO', details) else details['metadataDTO']['deviceApplicationInstallationId']
            if device_app_inst_id:
                if not device_dict.has_key(device_app_inst_id):
                    # print '\tGetting device details ' + str(device_app_inst_id)
                    device_details = http_req(url_gc_device + str(device_app_inst_id))
                    write_to_file(ARGS.directory + '/device_' + str(device_app_inst_id) + '.json', device_details, 'a')
                    device_dict[device_app_inst_id] = None if not device_details else json.loads(device_details)
                device = device_dict[device_app_inst_id]

            if ARGS.format == 'gpx':
                data_filename = ARGS.directory + '/activity_' + str(a['activityId']) + '.gpx'
                download_url = URL_GC_GPX_ACTIVITY + str(a['activityId']) + '?full=true'
                # download_url = URL_GC_GPX_ACTIVITY + str(a['activityId']) + '?full=true' + '&original=true'
                print(download_url)
                file_mode = 'w'
            elif ARGS.format == 'tcx':
                data_filename = ARGS.directory + '/activity_' + str(a['activityId']) + '.tcx'
                download_url = URL_GC_TCX_ACTIVITY + str(a['activityId']) + '?full=true'
                file_mode = 'w'
            elif ARGS.format == 'original':
                data_filename = ARGS.directory + '/activity_' + str(a['activityId']) + '.zip'
                fit_filename = ARGS.directory + '/' + str(a['activityId']) + '.fit'
                download_url = URL_GC_ORIGINAL_ACTIVITY + str(a['activityId'])
                file_mode = 'wb'
            elif ARGS.format == 'json':
                data_filename = ARGS.directory + '/activity_' + str(a['activityId']) + '.json'
                file_mode = 'w'
            else:
                raise Exception('Unrecognized format.')

            if isfile(data_filename):
                print('\tData file already exists; skipping...')
                continue
            # Regardless of unzip setting, don't redownload if the ZIP or FIT file exists.
            if ARGS.format == 'original' and isfile(fit_filename):
                print('\tFIT data file already exists; skipping...')
                continue

            if ARGS.format != 'json':
                # Download the data file from Garmin Connect. If the download fails (e.g., due to timeout),
                # this script will die, but nothing will have been written to disk about this activity, so
                # just running it again should pick up where it left off.
                print('\tDownloading file...')

                try:
                    data = http_req(download_url)
                except urllib2.HTTPError as e:
                    # Handle expected (though unfortunate) error codes; die on unexpected ones.
                    if e.code == 500 and ARGS.format == 'tcx':
                        # Garmin will give an internal server error (HTTP 500) when downloading TCX files
                        # if the original was a manual GPX upload. Writing an empty file prevents this file
                        # from being redownloaded, similar to the way GPX files are saved even when there
                        # are no tracks. One could be generated here, but that's a bit much. Use the GPX
                        # format if you want actual data in every file, as I believe Garmin provides a GPX
                        # file for every activity.
                        print('Writing empty file since Garmin did not generate a TCX file for this \
                            activity...')
                        data = ''
                    elif e.code == 404 and ARGS.format == 'original':
                        # For manual activities (i.e., entered in online without a file upload), there is
                        # no original file. # Write an empty file to prevent redownloading it.
                        print('Writing empty file since there was no original activity data...')
                        data = ''
                    else:
                        raise Exception('Failed. Got an unexpected HTTP error (' + str(e.code) + download_url + ').')
            else:
                data = activity_details

            # Persist file
            write_to_file(data_filename, data, file_mode)

            # Write stats to CSV.
            empty_record = '"",'
            csv_record = ''

            csv_record += empty_record if absentOrNull('activityName', a) else '"' + a['activityName'].replace('"', '""') + '",'
            csv_record += empty_record if absentOrNull('description', a) else '"' + a['description'].replace('"', '""') + '",'
            csv_record += '"' + startTimeWithOffset.strftime(ALMOST_RFC_1123) + '",'
            # csv_record += '"' + startTimeWithOffset.isoformat() + '",'
            csv_record += empty_record if not duration else hhmmss_from_seconds(round(duration)) + ','
            csv_record += empty_record if absentOrNull('movingDuration', details['summaryDTO']) else hhmmss_from_seconds(details['summaryDTO']['movingDuration']) + ','
            csv_record += empty_record if absentOrNull('distance', a) else '"' + "{0:.5f}".format(a['distance']/1000) + '",'
            csv_record += empty_record if absentOrNull('averageSpeed', a) else '"' + trunc6(paceOrSpeedRaw(typeId, parentTypeId, a['averageSpeed'])) + '",'
            csv_record += empty_record if absentOrNull('averageMovingSpeed', details['summaryDTO']) else '"' + trunc6(paceOrSpeedRaw(typeId, parentTypeId, details['summaryDTO']['averageMovingSpeed'])) + '",'
            csv_record += empty_record if absentOrNull('maxSpeed', details['summaryDTO']) else '"' + trunc6(paceOrSpeedRaw(typeId, parentTypeId, details['summaryDTO']['maxSpeed'])) + '",'
            csv_record += empty_record if a['elevationCorrected'] or absentOrNull('elevationLoss', details['summaryDTO']) else '"' + str(round(details['summaryDTO']['elevationLoss'], 2)) + '",'
            csv_record += empty_record if a['elevationCorrected'] or absentOrNull('elevationGain', details['summaryDTO']) else '"' + str(round(details['summaryDTO']['elevationGain'], 2)) + '",'
            csv_record += empty_record if a['elevationCorrected'] or absentOrNull('minElevation', details['summaryDTO']) else '"' + str(round(details['summaryDTO']['minElevation'], 2)) + '",'
            csv_record += empty_record if a['elevationCorrected'] or absentOrNull('maxElevation', details['summaryDTO']) else '"' + str(round(details['summaryDTO']['maxElevation'], 2)) + '",'
            csv_record += empty_record  # no minimum heart rate in JSON
            csv_record += empty_record if absentOrNull('maxHR', a) else '"' + "{0:.0f}".format(a['maxHR']) + '",'
            csv_record += empty_record if absentOrNull('averageHR', a) else '"' + "{0:.0f}".format(a['averageHR']) + '",'
            csv_record += empty_record if absentOrNull('calories', details['summaryDTO']) else '"' + str(details['summaryDTO']['calories']) + '",'
            csv_record += empty_record if absentOrNull('averageBikingCadenceInRevPerMinute', a) else '"' + str(a['averageBikingCadenceInRevPerMinute']) + '",'
            csv_record += empty_record if absentOrNull('maxBikingCadenceInRevPerMinute', a) else '"' + str(a['maxBikingCadenceInRevPerMinute']) + '",'
            csv_record += empty_record if absentOrNull('strokes', a) else '"' + str(a['strokes']) + '",'
            csv_record += empty_record if absentOrNull('averageTemperature', details['summaryDTO']) else '"' + str(details['summaryDTO']['averageTemperature']) + '",'
            csv_record += empty_record if absentOrNull('minTemperature', details['summaryDTO']) else '"' + str(details['summaryDTO']['minTemperature']) + '",'
            csv_record += empty_record if absentOrNull('maxTemperature', details['summaryDTO']) else '"' + str(details['summaryDTO']['maxTemperature']) + '",'
            csv_record += '"https://connect.garmin.com/modern/activity/' + str(a['activityId']) + '",'
            csv_record += empty_record if not endTimeWithOffset else '"' + endTimeWithOffset.strftime(ALMOST_RFC_1123) + '",'
            csv_record += empty_record if not startTimeWithOffset else '"' + startTimeWithOffset.isoformat() + '",'
            # csv_record += empty_record if absentOrNull('beginTimestamp', a) else '"' + str(a['beginTimestamp']) + '",'
            csv_record += empty_record if not endTimeWithOffset else '"' + endTimeWithOffset.isoformat() + '",'
            # csv_record += empty_record if absentOrNull('beginTimestamp', a) else '"' + str(a['beginTimestamp']+durationSeconds*1000) + '",'
            csv_record += empty_record if absentOrNull('productDisplayName', device) else '"' + device['productDisplayName'].replace('"', '""') + ' ' + device['versionString'] + '",'
            csv_record += empty_record if absentOrNull('activityType', a) else '"' + value_if_found_else_key(activityTypeName, 'activity_type_' + a['activityType']['typeKey']) + '",'
            csv_record += empty_record if absentOrNull('eventType', a) else '"' + value_if_found_else_key(eventTypeName, a['eventType']['typeKey']) + '",'
            csv_record += '"' + startTimeWithOffset.isoformat()[-6:] + '",'
            csv_record += empty_record if not startLatitude else '"' + trunc6(startLatitude) + '",'
            csv_record += empty_record if not startLongitude else '"' + trunc6(startLongitude) + '",'
            csv_record += empty_record if not endLatitude else '"' + trunc6(endLatitude) + '",'
            csv_record += empty_record if not endLongitude else '"' + trunc6(endLongitude) + '",'
            csv_record += empty_record if not a['elevationCorrected'] or absentOrNull('elevationGain', details['summaryDTO']) else '"' + str(round(details['summaryDTO']['elevationGain'], 2)) + '",'
            csv_record += empty_record if not a['elevationCorrected'] or absentOrNull('elevationLoss', details['summaryDTO']) else '"' + str(round(details['summaryDTO']['elevationLoss'], 2)) + '",'
            csv_record += empty_record if not a['elevationCorrected'] or absentOrNull('maxElevation', details['summaryDTO']) else '"' + str(round(details['summaryDTO']['maxElevation'], 2)) + '",'
            csv_record += empty_record if not a['elevationCorrected'] or absentOrNull('minElevation', details['summaryDTO']) else '"' + str(round(details['summaryDTO']['minElevation'], 2)) + '",'
            csv_record += '""'  # no Sample Count in JSON
            csv_record += '\n'

            CSV_FILE.write(csv_record.encode('utf8'))

            if ARGS.format == 'gpx' and data:
                # Validate GPX data. If we have an activity without GPS data (e.g., running on a
                # treadmill). Garmin Connect still kicks out a GPX (sometimes), but there is only activity
                # information, no GPS data. N.B. You can omit the XML parse (and the associated log
                # messages) to speed things up.
                gpx = parseString(data)
                gpx_data_exists = len(gpx.getElementsByTagName('trkpt')) > 0

                if gpx_data_exists:
                    print('Done. GPX data saved.')
                else:
                    print('Done. No track points found.')
            elif ARGS.format == 'original':
                # Even manual upload of a GPX file is zipped, but we'll validate the extension.
                if ARGS.unzip and data_filename[-3:].lower() == 'zip':
                    print("Unzipping and removing original files...")
                    print('Filesize is: ' + str(stat(data_filename).st_size))
                    if stat(data_filename).st_size > 0:
                        zip_file = open(data_filename, 'rb')
                        z = zipfile.ZipFile(zip_file)
                        for name in z.namelist():
                            z.extract(name, ARGS.directory)
                        zip_file.close()
                    else:
                        print('Skipping 0Kb zip file.')
                    remove(data_filename)
                print('Done.')
            elif ARGS.format == 'json':
                # print nothing here
                pass
            else:
                # TODO: Consider validating other formats.
                print('Done.')
        TOTAL_DOWNLOADED += NUM_TO_DOWNLOAD
    # End while loop for multiple chunks.

    CSV_FILE.close()

    print('Open CSV output.')
    print(CSV_FILENAME)
    # open CSV file. Comment this line out if you don't want this behavior
    # call(["/usr/bin/libreoffice6.0", "--calc", CSV_FILENAME])

    print('Done!')

if __name__ == "__main__":
    main(sys.argv)
>>>>>>> 8d1b6f20
<|MERGE_RESOLUTION|>--- conflicted
+++ resolved
@@ -179,6 +179,10 @@
     return local_dt.replace(tzinfo=offset_tz)
 
 
+# this is almost the datetime format Garmin used in the activity-search-service
+# JSON 'display' fields (Garmin didn't zero-pad the date and the hour, but %d and %H do)
+ALMOST_RFC_1123 = "%a, %d %b %Y %H:%M"
+
 # map the numeric parentTypeId to its name for the CSV output
 parent_type_id = {
     1: 'running',
@@ -208,414 +212,6 @@
 
 
 def paceOrSpeedFormatted(typeId, parentTypeId, mps):
-<<<<<<< HEAD
-	kmh = 3.6 * mps
-	if (typeId in uses_pace) or (parentTypeId in uses_pace):
-		# format seconds per kilometer as MM:SS, see https://stackoverflow.com/a/27751293
-		return '{0:02d}:{1:02d}'.format(*divmod(int(round(3600 / kmh)), 60))
-	else:
-		return "{0:.1f}".format(round(kmh, 1))
-
-
-print 'Welcome to Garmin Connect Exporter!'
-
-# Create directory for data files.
-if isdir(args.directory):
-	print 'Warning: Output directory already exists. Will skip already-downloaded files and append to the CSV file.'
-
-username = args.username if args.username else raw_input('Username: ')
-password = args.password if args.password else getpass()
-
-# Maximum number of activities you can request at once.
-# Used to be 100 and enforced by Garmin for older endpoints; for the current endpoint 'url_gc_search'
-# the limit is not known (I have less than 1000 activities and could get them all in one go)
-limit_maximum = 1000
-
-max_tries = 3
-
-WEBHOST = "https://connect.garmin.com"
-REDIRECT = "https://connect.garmin.com/post-auth/login"
-BASE_URL = "http://connect.garmin.com/en-US/signin"
-GAUTH = "http://connect.garmin.com/gauth/hostname"
-SSO = "https://sso.garmin.com/sso"
-CSS = "https://static.garmincdn.com/com.garmin.connect/ui/css/gauth-custom-v1.2-min.css"
-
-data = {'service': REDIRECT,
-    'webhost': WEBHOST,
-    'source': BASE_URL,
-    'redirectAfterAccountLoginUrl': REDIRECT,
-    'redirectAfterAccountCreationUrl': REDIRECT,
-    'gauthHost': SSO,
-    'locale': 'en_US',
-    'id': 'gauth-widget',
-    'cssUrl': CSS,
-    'clientId': 'GarminConnect',
-    'rememberMeShown': 'true',
-    'rememberMeChecked': 'false',
-    'createAccountShown': 'true',
-    'openCreateAccount': 'false',
-    'usernameShown': 'false',
-    'displayNameShown': 'false',
-    'consumeServiceTicket': 'false',
-    'initialFocus': 'true',
-    'embedWidget': 'false',
-    'generateExtraServiceTicket': 'false'}
-
-print urllib.urlencode(data)
-
-# URLs for various services.
-url_gc_login     = 'https://sso.garmin.com/sso/login?' + urllib.urlencode(data)
-url_gc_post_auth = 'https://connect.garmin.com/modern/activities?'
-url_gc_summary   = 'https://connect.garmin.com/proxy/activity-search-service-1.2/json/activities?start=0&limit=1'
-url_gc_search    = 'https://connect.garmin.com/modern/proxy/activitylist-service/activities/search/activities?'
-url_gc_activity  = 'https://connect.garmin.com/modern/proxy/activity-service/activity/'
-url_gc_device    = 'https://connect.garmin.com/modern/proxy/device-service/deviceservice/app-info/'
-url_gc_act_props = 'https://connect.garmin.com/modern/main/js/properties/activity_types/activity_types.properties'
-url_gc_evt_props = 'https://connect.garmin.com/modern/main/js/properties/event_types/event_types.properties'
-url_gc_gpx_activity = 'https://connect.garmin.com/modern/proxy/download-service/export/gpx/activity/'
-url_gc_tcx_activity = 'https://connect.garmin.com/modern/proxy/download-service/export/tcx/activity/'
-url_gc_original_activity = 'http://connect.garmin.com/proxy/download-service/files/activity/'
-
-# Initially, we need to get a valid session cookie, so we pull the login page.
-print 'Request login page'
-http_req(url_gc_login)
-print 'Finish login page'
-
-# Now we'll actually login.
-post_data = {'username': username, 'password': password, 'embed': 'true', 'lt': 'e1s1', '_eventId': 'submit', 'displayNameRequired': 'false'}  # Fields that are passed in a typical Garmin login.
-print 'Post login data'
-login_response = http_req(url_gc_login, post_data)
-print 'Finish login post'
-
-# extract the ticket from the login response
-pattern = re.compile(r".*\?ticket=([-\w]+)\";.*", re.MULTILINE|re.DOTALL)
-match = pattern.match(login_response)
-if not match:
-	raise Exception('Did not get a ticket in the login response. Cannot log in. Did you enter the correct username and password?')
-login_ticket = match.group(1)
-print 'login ticket=' + login_ticket
-
-print 'Request authentication'
-# print url_gc_post_auth + 'ticket=' + login_ticket
-http_req(url_gc_post_auth + 'ticket=' + login_ticket)
-print 'Finished authentication'
-
-# We should be logged in now.
-if not isdir(args.directory):
-	mkdir(args.directory)
-
-csv_filename = args.directory + '/activities.csv'
-csv_existed = isfile(csv_filename)
-
-csv_file = open(csv_filename, 'a')
-
-# Write header to CSV file
-if not csv_existed:
-	csv_file.write('Activity name,\
-Description,\
-Begin timestamp,\
-Duration (h:m:s),\
-Moving duration (h:m:s),\
-Distance (km),\
-Average speed (km/h or min/km),\
-Average moving speed (km/h or min/km),\
-Max. speed (km/h or min/km),\
-Elevation loss uncorrected (m),\
-Elevation gain uncorrected (m),\
-Elevation min. uncorrected (m),\
-Elevation max. uncorrected (m),\
-Max. heart rate (bpm),\
-Average heart rate (bpm),\
-Calories,\
-Avg. cadence (rpm),\
-Max. cadence (rpm),\
-Strokes,\
-Avg. temp (°C),\
-Min. temp (°C),\
-Max. temp (°C),\
-End timestamp,\
-Begin timestamp (ms),\
-End timestamp (ms),\
-Device,\
-Activity type,\
-Event type,\
-Time zone,\
-Begin latitude (°DD),\
-Begin longitude (°DD),\
-End latitude (°DD),\
-End longitude (°DD),\
-Elevation gain corrected (m),\
-Elevation loss corrected (m),\
-Elevation max. corrected (m),\
-Elevation min. corrected (m),\
-Sample count\n')
-
-if args.count == 'all':
-	# If the user wants to download all activities, first download one,
-	# then the result of that request will tell us how many are available
-	# so we will modify the variables then.
-	print "Making result summary request ~~~~~~~~~~~~~~~~~~~~~~~~~~~~~~~~~~"
-	print url_gc_summary
-	result = http_req(url_gc_summary)
-	print "Finished result summary request ~~~~~~~~~~~~~~~~~~~~~~~~~~~~~~~~"
-
-	# Persist JSON
-	writeToFile(args.directory + '/activities-summary.json', result)
-
-	# Modify total_to_download based on how many activities the server reports.
-	json_results = json.loads(result)  # TODO: Catch possible exceptions here.
-	total_to_download = int(json_results['results']['totalFound'])
-else:
-	total_to_download = int(args.count)
-total_downloaded = 0
-
-device_dict = dict()
-
-# load some dictionaries with lookup data from REST services
-activityTypeProps = http_req(url_gc_act_props)
-# writeToFile(args.directory + '/activity_types.properties', activityTypeProps)
-activityTypeName = loadProperties(activityTypeProps)
-eventTypeProps = http_req(url_gc_evt_props)
-# writeToFile(args.directory + '/event_types.properties', eventTypeProps)
-eventTypeName = loadProperties(eventTypeProps)
-
-# This while loop will download data from the server in multiple chunks, if necessary.
-while total_downloaded < total_to_download:
-	# Maximum chunk size 'limit_maximum' ... 400 return status if over maximum.  So download maximum or whatever remains if less than maximum.
-	# As of 2018-03-06 I get return status 500 if over maximum
-	if total_to_download - total_downloaded > limit_maximum:
-		num_to_download = limit_maximum
-	else:
-		num_to_download = total_to_download - total_downloaded
-
-	search_params = {'start': total_downloaded, 'limit': num_to_download}
-	# Query Garmin Connect
-	print "Making activity request ~~~~~~~~~~~~~~~~~~~~~~~~~~~~~~~~~~~~~~"
-	print url_gc_search + urlencode(search_params)
-	result = http_req(url_gc_search + urlencode(search_params))
-	print "Finished activity request ~~~~~~~~~~~~~~~~~~~~~~~~~~~~~~~~~~~~~~"
-
-	# Persist JSON
-	writeToFile(args.directory + '/activities.json', result)
-
-	json_results = json.loads(result)  # TODO: Catch possible exceptions here.
-
-	# search = json_results['results']['search']
-
-	# Pull out just the list of activities.
-	activities = json_results
-
-	# Process each activity.
-	for a in activities:
-		# Display which entry we're working on.
-		print 'Garmin Connect activity: [' + str(a['activityId']) + ']',
-		print a['activityName']
-
-		# Retrieve also the detail data from the activity (the one displayed on
-		# the https://connect.garmin.com/modern/activity/xxx page), because some
-		# data are missing from 'a' (or are even different, e.g. for my activities
-		# 86497297 or 86516281)
-		activity_details = None
-		details = None
-		tries = max_tries
-		while tries > 0:
-			activity_details = http_req(url_gc_activity + str(a['activityId']))
-			details = json.loads(activity_details)
-			# I observed a failure to get a complete JSON detail in about 5-10 calls out of 1000
-			# retrying then statistically gets a better JSON ;-)
-			if len(details['summaryDTO']) > 0:
-				tries = 0
-			else:
-				print 'retrying for ' + str(a['activityId'])
-				tries -= 1
-				if tries == 0:
-					raise Exception('Didn\'t get "summaryDTO" after ' + str(max_tries) + ' tries for ' + str(a['activityId']))
-
-		parentTypeId = 4 if absentOrNull('activityType', a) else a['activityType']['parentTypeId']
-		typeId = 4 if absentOrNull('activityType', a) else a['activityType']['typeId']
-
-		startTimeWithOffset = offsetDateTime(a['startTimeLocal'], a['startTimeGMT'])
-		elapsedDuration = details['summaryDTO']['elapsedDuration'] if details['summaryDTO'] else None
-		duration = elapsedDuration if elapsedDuration else a['duration']
-		durationSeconds = int(round(duration))
-		endTimeWithOffset = startTimeWithOffset + timedelta(seconds=durationSeconds) if duration else None
-
-		# get some values from detail if present, from a otherwise
-		startLatitude = fromActivitiesOrDetail('startLatitude', a, details, 'summaryDTO')
-		startLongitude = fromActivitiesOrDetail('startLongitude', a, details, 'summaryDTO')
-		endLatitude = fromActivitiesOrDetail('endLatitude', a, details, 'summaryDTO')
-		endLongitude = fromActivitiesOrDetail('endLongitude', a, details, 'summaryDTO')
-
-		print '\t' + startTimeWithOffset.isoformat() + ',',
-		if 'duration' in a:
-			print hhmmssFromSeconds(a['duration']) + ',',
-		else:
-			print '??:??:??,',
-		if 'distance' in a:
-			print "{0:.3f}".format(a['distance']/1000)
-		else:
-			print '0.000 km'
-
-		# try to get the device details (and cache them, as they're used for multiple activities)
-		device = None
-		device_app_inst_id = None if absentOrNull('metadataDTO', details) else details['metadataDTO']['deviceApplicationInstallationId']
-		if device_app_inst_id:
-			if not (device_dict.has_key(device_app_inst_id)):
-				# print '\tGetting device details ' + str(device_app_inst_id)
-				device_details = http_req(url_gc_device + str(device_app_inst_id))
-				writeToFile(args.directory + '/device_' + str(device_app_inst_id) + '.json', device_details)
-				device_dict[device_app_inst_id] = None if not device_details else json.loads(device_details)
-			device = device_dict[device_app_inst_id]
-
-		if args.format == 'gpx':
-			data_filename = args.directory + '/activity_' + str(a['activityId']) + '.gpx'
-			download_url = url_gc_gpx_activity + str(a['activityId']) + '?full=true'
-			# download_url = url_gc_gpx_activity + str(a['activityId']) + '?full=true' + '&original=true'
-			print download_url
-			file_mode = 'w'
-		elif args.format == 'tcx':
-			data_filename = args.directory + '/activity_' + str(a['activityId']) + '.tcx'
-			download_url = url_gc_tcx_activity + str(a['activityId']) + '?full=true'
-			file_mode = 'w'
-		elif args.format == 'original':
-			data_filename = args.directory + '/activity_' + str(a['activityId']) + '.zip'
-			fit_filename = args.directory + '/' + str(a['activityId']) + '.fit'
-			download_url = url_gc_original_activity + str(a['activityId'])
-			file_mode = 'wb'
-		elif args.format == 'json':
-			data_filename = args.directory + '/activity_' + str(a['activityId']) + '.json'
-			file_mode = 'w'
-		else:
-			raise Exception('Unrecognized format.')
-
-		if isfile(data_filename):
-			print '\tData file already exists; skipping...'
-			continue
-		if args.format == 'original' and isfile(fit_filename):  # Regardless of unzip setting, don't redownload if the ZIP or FIT file exists.
-			print '\tFIT data file already exists; skipping...'
-			continue
-
-		if args.format != 'json':
-			# Download the data file from Garmin Connect.
-			# If the download fails (e.g., due to timeout), this script will die, but nothing
-			# will have been written to disk about this activity, so just running it again
-			# should pick up where it left off.
-			print '\tDownloading file...',
-
-			try:
-				data = http_req(download_url)
-			except urllib2.HTTPError as e:
-				# Handle expected (though unfortunate) error codes; die on unexpected ones.
-				if e.code == 500 and args.format == 'tcx':
-					# Garmin will give an internal server error (HTTP 500) when downloading TCX files if the original was a manual GPX upload.
-					# Writing an empty file prevents this file from being redownloaded, similar to the way GPX files are saved even when there are no tracks.
-					# One could be generated here, but that's a bit much. Use the GPX format if you want actual data in every file,
-					# as I believe Garmin provides a GPX file for every activity.
-					print 'Writing empty file since Garmin did not generate a TCX file for this activity...',
-					data = ''
-				elif e.code == 404 and args.format == 'original':
-					# For manual activities (i.e., entered in online without a file upload), there is no original file.
-					# Write an empty file to prevent redownloading it.
-					print 'Writing empty file since there was no original activity data...',
-					data = ''
-				else:
-					raise Exception('Failed. Got an unexpected HTTP error (' + str(e.code) + download_url +').')
-		else:
-			data = activity_details
-
-		save_file = open(data_filename, file_mode)
-		save_file.write(data)
-		save_file.close()
-
-		# Write stats to CSV.
-		empty_record = '"",'
-
-		csv_record = ''
-
-		csv_record += empty_record if absentOrNull('activityName', a) else '"' + a['activityName'].replace('"', '""') + '",'
-		csv_record += empty_record if absentOrNull('description', a) else '"' + a['description'].replace('"', '""') + '",'
-		csv_record += '"' + startTimeWithOffset.isoformat() + '",'
-		csv_record += empty_record if not duration else hhmmssFromSeconds(round(duration)) + ','
-		csv_record += empty_record if absentOrNull('movingDuration', details['summaryDTO']) else hhmmssFromSeconds(details['summaryDTO']['movingDuration']) + ','
-		csv_record += empty_record if absentOrNull('distance', a) else '"' + "{0:.5f}".format(a['distance']/1000) + '",'
-		csv_record += empty_record if absentOrNull('averageSpeed', a) else '"' + trunc6(paceOrSpeedRaw(typeId, parentTypeId, a['averageSpeed'])) + '",'
-		csv_record += empty_record if absentOrNull('averageMovingSpeed', details['summaryDTO']) else '"' + trunc6(paceOrSpeedRaw(typeId, parentTypeId, details['summaryDTO']['averageMovingSpeed'])) + '",'
-		csv_record += empty_record if absentOrNull('maxSpeed', details['summaryDTO']) else '"' + trunc6(paceOrSpeedRaw(typeId, parentTypeId, details['summaryDTO']['maxSpeed'])) + '",'
-		csv_record += empty_record if a['elevationCorrected'] or absentOrNull('elevationLoss', details['summaryDTO']) else '"' + str(round(details['summaryDTO']['elevationLoss'], 2)) + '",'
-		csv_record += empty_record if a['elevationCorrected'] or absentOrNull('elevationGain', details['summaryDTO']) else '"' + str(round(details['summaryDTO']['elevationGain'], 2)) + '",'
-		csv_record += empty_record if a['elevationCorrected'] or absentOrNull('minElevation', details['summaryDTO']) else '"' + str(round(details['summaryDTO']['minElevation'], 2)) + '",'
-		csv_record += empty_record if a['elevationCorrected'] or absentOrNull('maxElevation', details['summaryDTO']) else '"' + str(round(details['summaryDTO']['maxElevation'], 2)) + '",'
-		csv_record += empty_record if absentOrNull('maxHR', a) else '"' + "{0:.0f}".format(a['maxHR']) + '",'
-		csv_record += empty_record if absentOrNull('averageHR', a) else '"' + "{0:.0f}".format(a['averageHR']) + '",'
-		csv_record += empty_record if absentOrNull('calories', details['summaryDTO']) else '"' + "{0:.0f}".format(details['summaryDTO']['calories']) + '",'
-		csv_record += empty_record if absentOrNull('averageBikingCadenceInRevPerMinute', a) else '"' + str(a['averageBikingCadenceInRevPerMinute']) + '",'
-		csv_record += empty_record if absentOrNull('maxBikingCadenceInRevPerMinute', a) else '"' + str(a['maxBikingCadenceInRevPerMinute']) + '",'
-		csv_record += empty_record if absentOrNull('strokes', a) else '"' + str(a['strokes']) + '",'
-		csv_record += empty_record if absentOrNull('averageTemperature', details['summaryDTO']) else '"' + str(details['summaryDTO']['averageTemperature']) + '",'
-		csv_record += empty_record if absentOrNull('minTemperature', details['summaryDTO']) else '"' + str(details['summaryDTO']['minTemperature']) + '",'
-		csv_record += empty_record if absentOrNull('maxTemperature', details['summaryDTO']) else '"' + str(details['summaryDTO']['maxTemperature']) + '",'
-		csv_record += empty_record if not endTimeWithOffset else '"' + endTimeWithOffset.isoformat() + '",'
-		csv_record += empty_record if absentOrNull('beginTimestamp', a) else '"' + str(a['beginTimestamp']) + '",'
-		csv_record += empty_record if absentOrNull('beginTimestamp', a) else '"' + str(a['beginTimestamp']+durationSeconds*1000) + '",'
-		csv_record += empty_record if absentOrNull('productDisplayName', device) else '"' + device['productDisplayName'].replace('"', '""') + ' ' + device['versionString'] + '",'
-		csv_record += empty_record if absentOrNull('activityType', a) else '"' + valueIfFoundElseKey(activityTypeName, 'activity_type_' + a['activityType']['typeKey']) + '",'
-		csv_record += empty_record if absentOrNull('eventType', a) else '"' + valueIfFoundElseKey(eventTypeName, a['eventType']['typeKey']) + '",'
-		csv_record += '"' + startTimeWithOffset.isoformat()[-6:] + '",'
-		csv_record += empty_record if not startLatitude else '"' + trunc6(startLatitude) + '",'
-		csv_record += empty_record if not startLongitude else '"' + trunc6(startLongitude) + '",'
-		csv_record += empty_record if not endLatitude else '"' + trunc6(endLatitude) + '",'
-		csv_record += empty_record if not endLongitude else '"' + trunc6(endLongitude) + '",'
-		csv_record += empty_record if not a['elevationCorrected'] or absentOrNull('elevationGain', details['summaryDTO']) else '"' + str(round(details['summaryDTO']['elevationGain'], 2)) + '",'
-		csv_record += empty_record if not a['elevationCorrected'] or absentOrNull('elevationLoss', details['summaryDTO']) else '"' + str(round(details['summaryDTO']['elevationLoss'], 2)) + '",'
-		csv_record += empty_record if not a['elevationCorrected'] or absentOrNull('maxElevation', details['summaryDTO']) else '"' + str(round(details['summaryDTO']['maxElevation'], 2)) + '",'
-		csv_record += empty_record if not a['elevationCorrected'] or absentOrNull('minElevation', details['summaryDTO']) else '"' + str(round(details['summaryDTO']['minElevation'], 2)) + '",'
-		csv_record += '""'         # no Sample Count in JSON
-		csv_record += '\n'
-
-		csv_file.write(csv_record.encode('utf8'))
-
-		if args.format == 'gpx' and data:
-			# Validate GPX data. If we have an activity without GPS data (e.g., running on a treadmill),
-			# Garmin Connect still kicks out a GPX (sometimes), but there is only activity information, no GPS data.
-			# N.B. You can omit the XML parse (and the associated log messages) to speed things up.
-			gpx = parseString(data)
-			gpx_data_exists = len(gpx.getElementsByTagName('trkpt')) > 0
-
-			if gpx_data_exists:
-				print 'Done. GPX data saved.'
-			else:
-				print 'Done. No track points found.'
-		elif args.format == 'original':
-			if args.unzip and data_filename[-3:].lower() == 'zip':  # Even manual upload of a GPX file is zipped, but we'll validate the extension.
-				print "Unzipping and removing original files...",
-				print 'Filesize is: ' + str(stat(data_filename).st_size)
-				if stat(data_filename).st_size > 0:
-					zip_file = open(data_filename, 'rb')
-					z = zipfile.ZipFile(zip_file)
-					for name in z.namelist():
-						z.extract(name, args.directory)
-					zip_file.close()
-				else:
-					print 'Skipping 0Kb zip file.'
-				remove(data_filename)
-			print 'Done.'
-		elif args.format == 'json':
-			# print nothing here
-			pass
-		else:
-			# TODO: Consider validating other formats.
-			print 'Done.'
-	total_downloaded += num_to_download
-# End while loop for multiple chunks.
-
-csv_file.close()
-
-print 'Open CSV output.'
-print csv_filename
-# call(["open", csv_filename])
-
-print 'Done!'
-=======
     kmh = 3.6 * mps
     if (typeId in uses_pace) or (parentTypeId in uses_pace):
         # format seconds per kilometer as MM:SS, see https://stackoverflow.com/a/27751293
@@ -774,7 +370,6 @@
     Elevation gain uncorrected (m),\
     Elevation min. uncorrected (m),\
     Elevation max. uncorrected (m),\
-    Min. heart rate (bpm),\
     Max. heart rate (bpm),\
     Average heart rate (bpm),\
     Calories,\
@@ -784,7 +379,6 @@
     Avg. temp (°C),\
     Min. temp (°C),\
     Max. temp (°C),\
-    Map,\
     End timestamp,\
     Begin timestamp (ms),\
     End timestamp (ms),\
@@ -988,8 +582,7 @@
 
             csv_record += empty_record if absentOrNull('activityName', a) else '"' + a['activityName'].replace('"', '""') + '",'
             csv_record += empty_record if absentOrNull('description', a) else '"' + a['description'].replace('"', '""') + '",'
-            csv_record += '"' + startTimeWithOffset.strftime(ALMOST_RFC_1123) + '",'
-            # csv_record += '"' + startTimeWithOffset.isoformat() + '",'
+            csv_record += '"' + startTimeWithOffset.isoformat() + '",'
             csv_record += empty_record if not duration else hhmmss_from_seconds(round(duration)) + ','
             csv_record += empty_record if absentOrNull('movingDuration', details['summaryDTO']) else hhmmss_from_seconds(details['summaryDTO']['movingDuration']) + ','
             csv_record += empty_record if absentOrNull('distance', a) else '"' + "{0:.5f}".format(a['distance']/1000) + '",'
@@ -1000,22 +593,18 @@
             csv_record += empty_record if a['elevationCorrected'] or absentOrNull('elevationGain', details['summaryDTO']) else '"' + str(round(details['summaryDTO']['elevationGain'], 2)) + '",'
             csv_record += empty_record if a['elevationCorrected'] or absentOrNull('minElevation', details['summaryDTO']) else '"' + str(round(details['summaryDTO']['minElevation'], 2)) + '",'
             csv_record += empty_record if a['elevationCorrected'] or absentOrNull('maxElevation', details['summaryDTO']) else '"' + str(round(details['summaryDTO']['maxElevation'], 2)) + '",'
-            csv_record += empty_record  # no minimum heart rate in JSON
             csv_record += empty_record if absentOrNull('maxHR', a) else '"' + "{0:.0f}".format(a['maxHR']) + '",'
             csv_record += empty_record if absentOrNull('averageHR', a) else '"' + "{0:.0f}".format(a['averageHR']) + '",'
-            csv_record += empty_record if absentOrNull('calories', details['summaryDTO']) else '"' + str(details['summaryDTO']['calories']) + '",'
+            csv_record += empty_record if absentOrNull('calories', details['summaryDTO']) else '"' + "{0:.0f}".format(details['summaryDTO']['calories']) + '",'
             csv_record += empty_record if absentOrNull('averageBikingCadenceInRevPerMinute', a) else '"' + str(a['averageBikingCadenceInRevPerMinute']) + '",'
             csv_record += empty_record if absentOrNull('maxBikingCadenceInRevPerMinute', a) else '"' + str(a['maxBikingCadenceInRevPerMinute']) + '",'
             csv_record += empty_record if absentOrNull('strokes', a) else '"' + str(a['strokes']) + '",'
             csv_record += empty_record if absentOrNull('averageTemperature', details['summaryDTO']) else '"' + str(details['summaryDTO']['averageTemperature']) + '",'
             csv_record += empty_record if absentOrNull('minTemperature', details['summaryDTO']) else '"' + str(details['summaryDTO']['minTemperature']) + '",'
             csv_record += empty_record if absentOrNull('maxTemperature', details['summaryDTO']) else '"' + str(details['summaryDTO']['maxTemperature']) + '",'
-            csv_record += '"https://connect.garmin.com/modern/activity/' + str(a['activityId']) + '",'
-            csv_record += empty_record if not endTimeWithOffset else '"' + endTimeWithOffset.strftime(ALMOST_RFC_1123) + '",'
-            csv_record += empty_record if not startTimeWithOffset else '"' + startTimeWithOffset.isoformat() + '",'
-            # csv_record += empty_record if absentOrNull('beginTimestamp', a) else '"' + str(a['beginTimestamp']) + '",'
             csv_record += empty_record if not endTimeWithOffset else '"' + endTimeWithOffset.isoformat() + '",'
-            # csv_record += empty_record if absentOrNull('beginTimestamp', a) else '"' + str(a['beginTimestamp']+durationSeconds*1000) + '",'
+            csv_record += empty_record if absentOrNull('beginTimestamp', a) else '"' + str(a['beginTimestamp']) + '",'
+            csv_record += empty_record if absentOrNull('beginTimestamp', a) else '"' + str(a['beginTimestamp']+durationSeconds*1000) + '",'
             csv_record += empty_record if absentOrNull('productDisplayName', device) else '"' + device['productDisplayName'].replace('"', '""') + ' ' + device['versionString'] + '",'
             csv_record += empty_record if absentOrNull('activityType', a) else '"' + value_if_found_else_key(activityTypeName, 'activity_type_' + a['activityType']['typeKey']) + '",'
             csv_record += empty_record if absentOrNull('eventType', a) else '"' + value_if_found_else_key(eventTypeName, a['eventType']['typeKey']) + '",'
@@ -1079,5 +668,4 @@
     print('Done!')
 
 if __name__ == "__main__":
-    main(sys.argv)
->>>>>>> 8d1b6f20
+    main(sys.argv)